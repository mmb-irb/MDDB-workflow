--- conflicted
+++ resolved
@@ -183,18 +183,11 @@
 
     # Find out all residues and interface residues for each interaction 'agent'
     # Interface residues are defined as by a cuttoff distance in Angstroms
-<<<<<<< HEAD
     cutoff_distance = 5
     for interaction in interactions:
         # residues_1 is the list of all residues in the first agent
         interaction['residues_1'] = topology_reference.topology_selection(
             interaction['selection_1']
-=======
-    for interface in interfaces:
-        # residues_1 is the list of all residues in agent_1
-        interface['residues_1'] = topology_reference.topology_selection(
-            interface['agent_1']
->>>>>>> 5aa08a96
         )
         # residues_2 is the list of all residues in the second agent
         interaction['residues_2'] = topology_reference.topology_selection(
@@ -204,7 +197,6 @@
         interaction['interface_1'] = topology_reference.topology_selection(
             interaction['selection_1'] +
             ' and same residue as exwithin ' +
-<<<<<<< HEAD
             str(cutoff_distance) + 
             ' of ' + 
             interaction['selection_2'])
@@ -215,18 +207,6 @@
             str(cutoff_distance) + 
             ' of ' + 
             interaction['selection_1'])
-=======
-            str(interface_cutoff_distance) +
-            ' of ' +
-            interface['agent_2'])
-        # interface_2 is the list of residues from agent_2 which are close to the agent_1
-        interface['interface_2'] = topology_reference.topology_selection(
-            interface['agent_2'] +
-            ' and same residue as exwithin ' +
-            str(interface_cutoff_distance) +
-            ' of ' +
-            interface['agent_1'])
->>>>>>> 5aa08a96
 
         # Translate all residues selections to pytraj notation
         # These values are used along the workflow but not added to metadata
@@ -239,12 +219,7 @@
             }
         )
 
-<<<<<<< HEAD
         print('1 -> ' + str(interaction['interface_1'] + interaction['interface_2']))
-=======
-        print(
-            '1 -> ' + str(interface['interface_1'] + interface['interface_2']))
->>>>>>> 5aa08a96
 
     # Metadata mining --------------------------------------------------------------------------
 
@@ -264,7 +239,6 @@
     # Extract some additional metadata from the inputs file which is required further
     ligands = inputs['ligands']
 
-<<<<<<< HEAD
     # Set the metadata interactions
     metadata_interactions = [ {
         'name': interaction['name'],
@@ -275,14 +249,6 @@
         'interface_1': str(interaction['interface_1']),
         'interface_2': str(interaction['interface_2']),
     } for interaction in interactions ]
-=======
-    # Set the metadata interfaces
-    metadata_interfaces = [{
-        'name': interface['name'],
-        'interface': str(interface['interface_1'] + interface['interface_2']),
-        'residues': (interface["pt_residues_1"], interface["pt_residues_2"]),
-    } for interface in interfaces]
->>>>>>> 5aa08a96
 
     # Write the metadata file
     # Metadata keys must be in CAPS, as they are in the client
@@ -398,35 +364,20 @@
     rmsd_pairwise_analysis = 'md.rmsd.pairwise.json'
     if required(rmsd_pairwise_analysis):
         print('- RMSd pairwise')
-<<<<<<< HEAD
         rmsd_pairwise(reduced_pt_trajectory, rmsd_pairwise_analysis, interactions)
-=======
-        rmsd_pairwise(reduced_pt_trajectory,
-                      rmsd_pairwise_analysis, interfaces)
->>>>>>> 5aa08a96
 
     # Set the distance per residue analysis file name and run the analysis
     # WARNING: This analysis is not fast enought to use the full trajectory. It would take a while
     distance_perres_analysis = 'md.dist.perres.json'
     if required(distance_perres_analysis):
         print('- Distance per residue')
-<<<<<<< HEAD
         distance_per_residue(reduced_pt_trajectory, distance_perres_analysis, interactions)
-=======
-        distance_per_residue(reduced_pt_trajectory,
-                             distance_perres_analysis, interfaces)
->>>>>>> 5aa08a96
 
     # Set the hydrogen bonds analysis file name and run the analysis
     hbonds_analysis = 'md.hbonds.json'
     if required(hbonds_analysis) and len(interactions) > 0:
         print('- Hydrogen bonds')
-<<<<<<< HEAD
         hydrogen_bonds(pt_trajectory, hbonds_analysis, topology_reference, interactions)
-=======
-        hydrogen_bonds(pt_trajectory, hbonds_analysis,
-                       topology_reference, interfaces)
->>>>>>> 5aa08a96
 
     # Set the energies analysis filename and run the analysis
     energies_analysis = 'md.energies.json'
