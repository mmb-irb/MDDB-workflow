--- conflicted
+++ resolved
@@ -54,12 +54,7 @@
 
 `mkdir mwf`
 
-
-<<<<<<< HEAD
 `tar -xzf mwf.tar.gz -C mwf` 
-=======
-```tar -xzf mwf.tar.gz -C mwf```
->>>>>>> 5ce5e5d5
 
 At this point you can access python by runinng:
 
