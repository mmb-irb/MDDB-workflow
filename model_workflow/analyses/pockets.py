# Pockets analysis
# 
# The pockets analysis is carried by the 'Fpocket' software. Fpocket is a fast open source protein 
# pocket (cavity) detection algorithm based on Voronoi tessellation.
#
# The analysis is performed over 100 frames selected along the trajectory. First of all, an 'MDpocket'
# analysis is run over these frames thus generating an output grid file. This grid contains a measure 
# of frequency of how many times the pocket was open during the trajectory. The most stable and wide 
# pockets are selected from this grid and then analyzed again with MDpocket individually. This second 
# run returns dynamic data of the pocket volume and drugability score, among others.
#
# Vincent Le Guilloux, Peter Schmidtke and Pierre Tuffery, “Fpocket: An open source platform for ligand 
# pocket detection”, BMC Bioinformatics 2009, 10:168
#
# Peter Schmidtke & Xavier Barril “Understanding and predicting druggability. A high-throughput method 
# for detection of drug binding sites.”, J Med Chem, 2010, 53(15):5858-67
#
# Peter Schmldtke, Axel Bidon-Chanal, Javier Luque, Xavier Barril, “MDpocket: open-source cavity detection 
# and characterization on molecular dynamics trajectories.”, Bioinformatics. 2011 Dec 1;27(23):3276-85

from os.path import exists, getsize, split
from os import remove, chdir, getcwd
import re
import collections

from subprocess import run, PIPE

from model_workflow.tools.get_reduced_trajectory import get_reduced_trajectory
from model_workflow.utils.auxiliar import warn, ToolError, save_json
from model_workflow.utils.file import File
from model_workflow.utils.constants import GREY_HEADER, COLOR_END
from model_workflow.utils.constants import OUTPUT_POCKETS_FILENAME, OUTPUT_POCKET_STRUCTURES_PREFIX
from model_workflow.utils.type_hints import *

CURSOR_UP_ONE = '\x1b[1A'
ERASE_LINE = '\x1b[2K'
ERASE_PREVIOUS_LINE = CURSOR_UP_ONE + ERASE_LINE
ERASE_4_PREVIOUS_LINES = ERASE_PREVIOUS_LINE + ERASE_PREVIOUS_LINE + ERASE_PREVIOUS_LINE + ERASE_PREVIOUS_LINE + CURSOR_UP_ONE

# Set some known error logs to check if we are having them
KNOWN_MDPOCKET_ERRORS = set([
    'Error in creating clustering tree, return NULL pointer...breaking up'
])

# Perform the pockets analysis
def pockets (
    structure_file : 'File',
    trajectory_file : 'File',
    output_directory : str,
    pbc_selection : 'Selection',
    snapshots : int,
    frames_limit : int = 100,
    # Get only the 10 first pockets since the analysis is quite slow by now
    # DANI: Cuando hagamos threading y no haya limite de tamaño para cargar en mongo podremos hacer más pockets
    maximum_pockets_number : int = 10):

    # DANI: De momento, no se hacen pockets para simulaciones con residuos en PBC (e.g. membrana)
    # DANI: Esto es debido a que los átomos donde NO queremos que encuentre pockets no se pueden descartar
    # DANI: Descartarlos significa quitarlos, pero si los quitamos entonces podemos encontrar pockets donde están estos átomos
    # DANI: Estamos a la espera que los de mdpocket incluyan un flag para estos casos
    # https://github.com/Discngine/fpocket/issues/77#issuecomment-974193129
    if pbc_selection:
        print(' Pockets analysis will be skipped since we have PBC atoms')
        return
    
    # Set output filepaths
    output_analysis_filepath = f'{output_directory}/{OUTPUT_POCKETS_FILENAME}'

    # Set a reduced trajectory with only 100 frames
    # Get the step between frames of the new reduced trajectory, since it will be append to the output
    pockets_trajectory, step, frames = get_reduced_trajectory(
        structure_file,
        trajectory_file,
        snapshots,
        frames_limit,
    )
    # Save the pockets trajectory as a file
    pockets_trajectory_file = File(pockets_trajectory)    

    # WARNING: There is a silent sharp limit of characters here
    # https://github.com/Discngine/fpocket/issues/130
    # To avoid the problem we must change the directory where we run pockets so all the paths are as short as possible

    # Save the MD path
<<<<<<< HEAD
    md_path, mdpocket_folder_name = split(mdpocket_folder)
    # Save the current working directory so we can recover it later
=======
    md_path, output_directory_name = split(output_directory)
    # Count the number of directory deep we are now
    # Thus we can know how many directories back we need to jump to get back to the original directory
    if md_path[0] == '/': raise ValueError('This path should not be absolute, the fix below will not work')
    if md_path[-1] == '/': md_path = md_path[0:-1]
>>>>>>> c746462f
    recovery_path = getcwd()

    # Move to the MD path so all relative paths become shorter
    chdir(md_path)

    # Now set the structure and trajectory paths relative to the current new location
    # HARDCODE: We asume the trajectory and structure files are in the current location
    # This is now true, but if this changes in the future this will fail, although the error will be obvious
    auxiliar_trajectory_filepath = f'./{pockets_trajectory_file.filename}'
    auxiliar_structure_filepath = f'./{structure_file.filename}'

    # Run the mdpocket analysis to find new pockets
    mdpocket_output = output_directory_name + '/mdpout'
    # Set the filename of the fpocket output we are intereseted in
    grid_filename = mdpocket_output + '_freq.dx'
    # Skip this step if the output file already exists and is not empty
    # WARNING: The file is created as soon as mdpocket starts to run
    # WARNING: However the file remains empty until the end of mdpocket
    if not exists(grid_filename) or getsize(grid_filename) == 0:

        print('Searching new pockets')
        print(GREY_HEADER)
        process = run([
            "mdpocket",
            "--trajectory_file",
            # WARNING: There is a silent sharp limit of characters here
            # To avoid the problem we must use the relative path instead of the absolute path
            auxiliar_trajectory_filepath,
            "--trajectory_format",
            "xtc",
            "-f",
            # WARNING: There is a silent sharp limit of characters here
            # To avoid the problem we must use the relative path instead of the absolute path
            auxiliar_structure_filepath,
            "-o",
            mdpocket_output,
        ], stderr=PIPE)
        error_logs = process.stderr.decode()
        print(COLOR_END)

        # If file does not exist or is still empty at this point then somethin went wrong
        if not exists(grid_filename) or getsize(grid_filename) == 0:
            print(error_logs)
            raise ToolError('Something went wrong with mdpocket while searching pockets')

        # Check if we are having concerning error logs
        errored = False
        for error in KNOWN_MDPOCKET_ERRORS:
            matches = re.findall(error, error_logs)
            count = len(matches)
            if count > 0:
                warn(f'We are having "{error}" ({count})')
                errored = True

        # If so we can stop here since we will not be able to mine the grid filename
        if errored:
            if exists(grid_filename):
                remove(grid_filename)
            raise ToolError('We had errors with mdpocket while searching pockets')

    # Read and harvest the gird file
    with open(grid_filename, 'r') as file:

        # First, mine the grid dimensions and origin
        dimensions = None
        dimensions_pattern = "counts ([0-9]+) ([0-9]+) ([0-9]+)"
        origin = None
        origin_pattern = "origin ([.0-9-]+) ([.0-9-]+) ([.0-9-]+)"
        for line in file:
            search = re.search(dimensions_pattern, line)
            if search != None:
                dimensions = (int(search.group(1)),int(search.group(2)),int(search.group(3)))
            search = re.search(origin_pattern, line)
            if search != None:
                origin = (float(search.group(1)),float(search.group(2)),float(search.group(3)))
            if origin and dimensions:
                break
        if not dimensions:
            # This may happend when one of the dimensions is negative, which an mdpocket error
            # DANI: El origen de esto no está claro pero cuando me pasó vino acompañado de muchos errores:
            # DANI: '! No Pockets Found while refining' y '! No pocket to reindex.'
            # DANI: Además de algún 'Error in creating clustering tree, return NULL pointer...breaking up!'
            raise Exception('Failed to mine dimensions')

        # Next, mine the grid values
        grid_values = []
        grid_values_pattern = "^([.0-9]+) ([.0-9]+) ([.0-9]+) $"
        # The last line of the grid may have less than 3 values
        last_line_grid_values_pattern_1 = "^([.0-9]+) ([.0-9]+) $"
        last_line_grid_values_pattern_2 = "^([.0-9]+) $" 
        for line in file:
            search = re.search(grid_values_pattern, line)
            if (search != None):
                grid_values.append(float(search.group(1)))
                grid_values.append(float(search.group(2)))
                grid_values.append(float(search.group(3)))
                continue
            # This should only happend at the end
            search = re.search(last_line_grid_values_pattern_1, line)
            if (search != None):
                grid_values.append(float(search.group(1)))
                grid_values.append(float(search.group(2)))
                continue
            search = re.search(last_line_grid_values_pattern_2, line)
            if (search != None):
                grid_values.append(float(search.group(1)))
                continue

    # Set a function to get the value of a given 'x, y, z' grid point
    # Grid points are disposed first in 'z' order, then 'y', and finally 'x'
    xl, yl, zl = dimensions
    def get_index (x : int, y : int, z : int) -> int:
        index = x*yl*zl + y*zl + z
        return index

    # Get the coordinates of the colliding points
    # Set the x, y and z index limit (i.e. the limit - 1)
    xil, yil, zil = (xl-1, yl-1, zl-1)
    def get_colliding_points (point : tuple) -> list:
        x, y, z = point[0], point[1], point[2]
        colliding_points = [
            (x-1, y-1, z-1),
            (x-1, y-1, z  ),
            (x-1, y-1, z+1),
            (x-1, y  , z-1),
            (x-1, y  , z  ),
            (x-1, y  , z+1),
            (x-1, y+1, z-1),
            (x-1, y+1, z  ),
            (x-1, y+1, z+1),
            (x  , y-1, z-1),
            (x  , y-1, z  ),
            (x  , y-1, z+1),
            (x  , y  , z-1),
            (x  , y  , z+1),
            (x  , y+1, z-1),
            (x  , y+1, z  ),
            (x  , y+1, z+1),
            (x+1, y-1, z-1),
            (x+1, y-1, z  ),
            (x+1, y-1, z+1),
            (x+1, y  , z-1),
            (x+1, y  , z  ),
            (x+1, y  , z+1),
            (x+1, y+1, z-1),
            (x+1, y+1, z  ),
            (x+1, y+1, z+1),
        ]
        if x <= 0:
            colliding_points = [ point for point in colliding_points if point[0] != x-1 ]
        if x >= xil:
            colliding_points = [ point for point in colliding_points if point[0] != x+1 ]
        if y <= 0:
            colliding_points = [ point for point in colliding_points if point[1] != y-1 ]
        if y >= yil:
            colliding_points = [ point for point in colliding_points if point[1] != y+1 ]
        if z <= 0:
            colliding_points = [ point for point in colliding_points if point[2] != z-1 ]
        if z >= zil:
            colliding_points = [ point for point in colliding_points if point[2] != z+1 ]
        return colliding_points

    # Set a cuttoff value to consider a point valid
    cuttoff = 0.5

    # Classify all non-zero values by 'pocket' groups according to if they are connected
    pockets = [0] * xl * yl * zl
    pockets_count = 0

    # Given a point which belongs to a pocket, find all pocket points connected to it
    # This connection must be wide enought for a water molecule to fit in
    # Grid points are 1 Ångstrom wide and a water molecule has a diameter of 2.75 Ångstroms aprox
    # So, pocket points must be connected by a net of points at least 3 points wide in all dimensions (x,y,z)
    # Tag all points with the same pocket number
    def set_pocket (start_point : tuple, pocket_number : int):
        points = [start_point]
        for point in points:
            # Get current point colliders
            colliding_points = get_colliding_points(point)
            # Filter only the pocket points
            pocket_points = []
            for point in colliding_points:
                index = get_index(*point)
                value = grid_values[index]
                # If it is a pocket then set it as part of the current pocket
                if value >= cuttoff:
                    # Tag it as the current pocket
                    pockets[index] = pocket_number
                    pocket_points.append(point)
            # In case all its surrounding points are pockets add the points to the list so they can keep expanding the pocket
            # This is done because if all surrounding points are pockets it means we have a wide enought region of the pocket
            # It is a 3 x 3 x 3 region.
            # Otherwise stop here since the surrounding points may not we wide enough to expand the pocket
            if len(pocket_points) < 26:
                continue
            # Filter points which are not in the pockets list already
            new_points = [ point for point in pocket_points if point not in points ]
            # Update the points list
            points += new_points

    # Find out if a point is surrounded by all pocket points so it could be considered a pocket alone
    def is_pocket_base (start_point : tuple) -> bool:
        # Get current point colliders
        colliding_points = get_colliding_points(start_point)
        # Search if these points match the cutoff
        # If only 1 point does not match then this is not a pocket base
        for point in colliding_points:
            index = get_index(*point)
            value = grid_values[index]
            if value < cuttoff:
                return False
        return True
            
    # Save also each point coordinates
    for x in range(xl):
        for y in range(yl):
            for z in range(zl):
                index = get_index(x,y,z)
                # If it is not a pocket then pass
                value = grid_values[index]
                if value < cuttoff:
                    continue
                # If it is a pocket but it has been already tagged then pass
                pocket = pockets[index]
                if pocket:
                    continue
                # If it is not wide enought to start a pocket then pass
                point = (x,y,z)
                if not is_pocket_base(point):
                    continue
                # If none of the previous values was marked as a pocket then we set a new pocket number
                pockets_count += 1
                set_pocket(start_point=point, pocket_number=pockets_count)

    # Exclude the first result which will always be 0 and it stands for no-pocket points
    biggest_pockets = collections.Counter(pockets).most_common()
    if len(biggest_pockets) == 1:
        print(' No pockets were found')
        # Recover the original directory
        chdir(recovery_path)
        return
    biggest_pockets = biggest_pockets[1:]
    pockets_number = len(biggest_pockets)
    # If we have more than the maximum number of pockets then get the first pockets and discard the rest
    if pockets_number > maximum_pockets_number:
        biggest_pockets = biggest_pockets[0:maximum_pockets_number]
        pockets_number = maximum_pockets_number

    # First of all, get all header lines from the original grid file
    # We need them to write grid files further
    with open(grid_filename,'r') as file:
        header_lines = []
        header_pattern = "^[a-z]"
        for line in file:
            if re.match(header_pattern, line):
                header_lines.append(line)
            elif re.match(grid_values_pattern, line):
                break

    # Set the dict where all output data will be stored
    output_analysis = []

    # Set the output pocket structure files prefix
    output_pocket_structure_prefix = f'{output_directory_name}/{OUTPUT_POCKET_STRUCTURES_PREFIX}_'

    # Next, we analyze each selected pocket independently. The steps for each pocket are:
    # 1 - Create a new grid file
    # 2 - Conver the grid to pdb
    # 3 - Analyze this pdb with mdpocket
    # 4 - Harvest the volumes over time and write them in the pockets analysis file
    for p, pock in enumerate(biggest_pockets, 1):
        # WARNING: This name must match the final name of the pocket file once loaded in the database
        pocket_name = 'pocket_' + str(p).zfill(2)
        pocket_output = output_directory_name + '/' + pocket_name
        # Check if current pocket files already exist and are complete. If so, skip this pocket
        # Output files:
        # - pX.dx: it is created and completed at the begining by this workflow
        # - pX_descriptors.txt: it is created at the begining and completed along the mdpocket progress
        # - pX_mdpocket_atoms.pdb: it is completed at the begining but remains size 0 until the end of mdpocket
        # - pX_mdpocket.pdb: it is completed at the begining but remains size 0 until the end of mdpocket
        # Note that checking pX_mdpocket_atoms.pdb or pX_mdpocket.pdb is enought to know if mdpocket was completed
        checking_filename = pocket_output + '_mdpocket.pdb'
        if not (exists(checking_filename) and getsize(checking_filename) > 0):

            # Update the logs
            print(f' Analyzing pocket {p}/{pockets_number}', end='\r')
            
            # Create the new grid for this pocket, where all values from other pockets are set to 0
            pocket_value = pock[0]
            new_grid_values = [str(value).ljust(5,'0') if pockets[v] == pocket_value else '0.000' for v, value in enumerate(grid_values)]
            new_grid_filename = output_directory_name + '/' + pocket_name + '.dx'
            with open(new_grid_filename,'w') as file:
                # Write the header lines
                for line in header_lines:
                    file.write(line)
                # Write values in lines of 3 values
                count = 0
                line = ''
                for value in new_grid_values:
                    if count == 0:
                        line = value
                        count += 1
                    elif count == 1:
                        line = line + ' ' + value
                        count += 1
                    elif count == 2:
                        line = line + ' ' + value + ' \n'
                        file.write(line)
                        count = 0

            # Set a function to get the 'x, y, z' coordinates of a given grid point index
            def get_coordinates (index : int) -> tuple:
                x, rem = divmod(index, yl*zl)
                y, z = divmod(rem, zl)
                return (x,y,z)

            # Convert the grid coordinates to pdb
            new_pdb_lines = []
            lines_count = 0
            new_pdb_filename = f'{output_pocket_structure_prefix}{str(p).zfill(2)}.pdb'
            for j, pocket in enumerate(pockets):
                if pocket != pocket_value:
                    continue
                x,y,z = get_coordinates(j)
                lines_count += 1
                atom_num = str(lines_count).rjust(6,' ')
                x_coordinates = str(round((origin[0] + x) * 1000) / 1000).rjust(8, ' ')
                y_coordinates = str(round((origin[1] + y) * 1000) / 1000).rjust(8, ' ')
                z_coordinates = str(round((origin[2] + z) * 1000) / 1000).rjust(8, ' ')
                line = "ATOM "+ atom_num +"  C   PTH     1    "+ x_coordinates + y_coordinates + z_coordinates +"  0.00  0.00\n"
                new_pdb_lines.append(line)

            # Write the pdb file
            with open(new_pdb_filename,'w') as file:
                for line in new_pdb_lines: 
                    file.write(line)

            # Run the mdpocket analysis focusing in this specific pocket
            print(GREY_HEADER)
            error_logs = run([
                "mdpocket",
                "--trajectory_file",
                auxiliar_trajectory_filepath,
                "--trajectory_format",
                "xtc",
                "-f",
                # WARNING: There is a silent sharp limit of characters here
                # To avoid the problem we must use the relative path instead of the absolute path
                auxiliar_structure_filepath,
                "-o",
                pocket_output,
                "--selected_pocket",
                new_pdb_filename,
            ], stderr=PIPE).stderr.decode()
            print(COLOR_END)

            # If file does not exist or is still empty at this point then somethin went wrong
            if not exists(checking_filename) or getsize(checking_filename) == 0:
                print(error_logs)
                raise Exception(f'Something went wrong with mdpocket while analysing pocket {p}')

            # Remove previous lines
            print(ERASE_4_PREVIOUS_LINES)

        # Mine data from the mdpocket 'descriptors' output file
        descriptors_data = {}
        mdpocket_descriptors_filename = pocket_output + '_descriptors.txt'
        with open(mdpocket_descriptors_filename,'r') as file:
            # The '[:-1]' is to remove the break line at the end of each line
            entries = re.split("[ ]+", next(file)[:-1])
            for entry in entries:
                descriptors_data[entry] = []
            for line in file:
                line_data = re.split("[ ]+", line[:-1])
                for v, value in enumerate(line_data):
                    descriptors_data[entries[v]].append(value)

        # Mine the Voronoi vertices which represent the pocket each frame
        # Mine their positions and radius for each frame
        # Example of lines in hte file to be mined:
        # ATOM      0    O STP   105      79.352  75.486  84.079    0.00     4.25
        # ATOM      1    C STP   105      79.735  75.228  84.482    0.00     4.13
        # ATOM      2    C STP   105      79.624  74.251  84.263    0.00     4.52
        # vertices = []
        # vertices_filename = pocket_output + '_mdpocket.pdb'
        # with open(vertices_filename,'r') as file:
        #     frame_vertices = []
        #     for line in file:
        #         line_data = re.split("[ ]+", line[:-1])
        #         if line_data[0] == 'ATOM':
        #             frame_vertices.append({
        #                 'e': line_data[2],
        #                 'n': line_data[4],
        #                 'x': line_data[5],
        #                 'y': line_data[6],
        #                 'z': line_data[7],
        #                 'r': line_data[9],
        #             })
        #         if line_data[0] == 'ENDMDL':
        #             vertices.append(frame_vertices)
        #             frame_vertices = []

        # Mine the atoms implicated in each pocket
        # In this file atoms are listed for each frame, but they are always the same
        # For this reason, we mine only atoms in the first frame
        atoms = []
        atoms_filename = pocket_output + '_mdpocket_atoms.pdb'
        with open(atoms_filename,'r') as file:
            for line in file:
                line_data = re.split("[ ]+", line[:-1])
                if line_data[0] == 'MODEL':
                    continue
                if line_data[0] == 'ATOM':
                    atoms.append(int(line_data[1]))
                if line_data[0] == 'ENDMDL':
                    break

        # Format the mined data and append it to the output data
        # NEVER FORGET: The 'descriptors_data' object contains a lot of data, not only pocket volumes
        # (e.g. drugability score)
        # DANI: Habría que sentarnos un día a ver que otros valores queremos quedarnos
        output = {
            'name': pocket_name,
            'volumes': list(map(float, descriptors_data['pock_volume'])),
            #'vertices': vertices,
            'atoms': atoms,
        }

        output_analysis.append(output)

    # Recover the original directory
    chdir(recovery_path)

    # By default, the starting frame is always 0
    start = 0

    # Export the analysis in json format
    save_json({ 'data': output_analysis, 'start': start, 'step': step }, output_analysis_filepath)<|MERGE_RESOLUTION|>--- conflicted
+++ resolved
@@ -82,16 +82,8 @@
     # To avoid the problem we must change the directory where we run pockets so all the paths are as short as possible
 
     # Save the MD path
-<<<<<<< HEAD
     md_path, mdpocket_folder_name = split(mdpocket_folder)
     # Save the current working directory so we can recover it later
-=======
-    md_path, output_directory_name = split(output_directory)
-    # Count the number of directory deep we are now
-    # Thus we can know how many directories back we need to jump to get back to the original directory
-    if md_path[0] == '/': raise ValueError('This path should not be absolute, the fix below will not work')
-    if md_path[-1] == '/': md_path = md_path[0:-1]
->>>>>>> c746462f
     recovery_path = getcwd()
 
     # Move to the MD path so all relative paths become shorter
