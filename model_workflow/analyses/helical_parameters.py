import numpy as np
import os
from os.path import exists
import pandas as pd
import math
import subprocess
from shutil import move
import glob

from model_workflow.utils.auxiliar import save_json, store_binary_data
from model_workflow.utils.constants import OUTPUT_HELICAL_PARAMETERS_FILENAME
from model_workflow.utils.type_hints import *

from model_workflow.utils.nucleicacid import NucleicAcid
from model_workflow.tools.nassa_loaders import load_sequence2
from model_workflow.tools.nassa_loaders import load_serfile
conda_prefix = os.environ['CONDA_PREFIX']
# If this path does not exist then it means curves is not installed
curves_path = conda_prefix + '/.curvesplus'
# Note that this is not a file, but the prefix to 3 different files
standard_prefix = curves_path + '/standard'

# TAKE INTO ACCOUNT THAT EL CODE WAS DEVELOP AND IMPLEMENTED IN THIS WORKFLOW USING AS A TEMPLATE CODE USED IN IRBBARCELONA BIOBB 
# HERE THERE IS THE LINK RELATED TO THEIR WEBPAGE WITH MORE WORKFLOWS COMPUTING OTHER STUFF
# https://mmb.irbbarcelona.org/biobb/workflows

# HERE THERE IS THE LINK RELATED TO THE GITHUB WEBPAGE WITH THE PYTHON CODE
# https://github.com/bioexcel/biobb_wf_dna_helparms

# HERE THERE IS THE LINK RELATED TO THE INFORMATION OF HOW TO EXECUTE CURVES+ AND CANALS AND INTERPRET THEIR OUTPUTS AS WELL AS THE INPUT NEEDED FOR BOTH
# http://gbio-pbil.ibcp.fr/tools/curves_plus/canal-user-guide.html

# List with the different files names that correspond to single bases
hp_singlebases = [
    "shear",
    "stagger",
    "stretch",
    "buckle",
    "opening",
    "propel",
    "inclin",
    "tip",
    "xdisp",
    "ydisp"
]

# List with the different files names that correspond to base pairs
hp_basepairs = [
    "majw",
    "majd",
    "minw",
    "mind",
    "rise",
    "shift",
    "slide",
    "roll",
    "tilt",
    "twist"
]

# List with the different files names which we will use degrees units
hp_angular = [
    "roll",
    "tilt",
    "twist",
    "buckle",
    "opening",
    "propel",
    "inclin",
    "tip"
]

# List with the different files names which we will use amstrongs units
hp_translational = [
    "shear",
    "stagger",
    "stretch",
    "xdisp",
    "ydisp",
    "majw",
    "majd",
    "minw",
    "mind",
    "rise",
    "shift",
    "slide"
]

# List with the different files names corresponding to Backbone block of Helical Parameters
hp_backbone = [
    "alphac",
    "alphaw",
    "betac",
    "betaw",
    "gammac",
    "gammaw",
    "deltac",
    "deltaw",
    "chic",
    "chiw",
    "phasec",
    "phasew",
    "epsilc",
    "epsilw",
    "zetac",
    "zetaw"
]

helical_parameters = hp_basepairs + hp_singlebases + hp_backbone
baselen = 0
hp_unit = ""

def helical_parameters (
    topology_file : 'File',
    trajectory_file : 'File',
    structure_file : 'File',
    output_directory : str,
    structure : 'Structure',
    frames_limit : Optional[int] = None,
    dna_selection : Optional[str] = None
):
    # Set the main output filepath
    output_analysis_filepath = f'{output_directory}/{OUTPUT_HELICAL_PARAMETERS_FILENAME}'

    # Save the original path
    actual_path = os.getcwd()

    # Get a selection from both chains in the B-DNA
    selection = None
    # In case a selection was provided then use it
    if dna_selection:
        selection = structure.select(dna_selection, syntax='vmd')
    # Otherwise, get all nucleic acids
    else:
        selection = structure.select_nucleic()

    # If there is nothing to analyze then we return here
    if not selection:
        print(' There are no nucleic acids')
        return

    # Check curves is installed
    if not exists(curves_path):
        raise SystemExit(' Cannot find curves path. Is Curves+ installed?')

    # Get the sequence from the selected chains
    chain_indices = structure.get_selection_chain_indices(selection)
    if len(chain_indices) != 2:
        raise SystemExit('We have a different number of chains than 2. Is this canonical B-DNA? Make sure every strand has an independent chain')
    sequences = []
    residue_index_ranges = []
    for c, chain_index in enumerate(chain_indices):
        chain = structure.chains[chain_index] # Obtain Chain of nucleic acids
        sequences.append(chain.get_sequence()) # Retrieve its sequence
        first_residue_index = chain.residue_indices[0] +1
        last_residue_index = chain.residue_indices[-1] +1
        residue_index_range = (first_residue_index, last_residue_index) if c == 0 else (last_residue_index, first_residue_index)
        residue_index_ranges.append(residue_index_range)
    
    # Call function to execute Curves+ and Canals software to generate the desired output in order to do different calculations
    folder_path = False
    if '/' in trajectory_file.path:
        folder_path = trajectory_file.path.split('/')[-2]

    # Run the hydrogen bond analysis to generate .dat file
<<<<<<< HEAD
    # hydrogen_bonds(topology_file, trajectory_file, 'unkonw_path', folder_path, structure_file)

    # terminal_execution(trajectory_file.path, structure_file.path, residue_index_ranges, sequences[0],folder_path)
=======
    hydrogen_bonds(
        input_topology_filename,
        input_trajectory_filename,
        output_analysis_filename,
        folder_path,
        structure_filename,
    )

    terminal_execution(input_trajectory_filename, structure_filename, residue_index_ranges, sequences[0],folder_path)
>>>>>>> fcaa68e2
    # Save in a dictionary all the computations done by the different functions called by send_files function
    dictionary_information = send_files(sequences[0], frames_limit, folder_path)
    # Set the path into the original directory outside the folder helicalparameters
    os.chdir(actual_path)
    # Convert the dictionary into a json file
    # DANI: Estamos teniendo NaNs que no son soportados más adelante, hay que eliminarlos
    save_json(dictionary_information, output_analysis_filepath)
    
# Function to execute cpptraj and calculate .dat file (Hydrogen Bonds)
def hydrogen_bonds(
    topology_file : 'File',
    trajectory_file : 'File',
    structure_file : 'File',
    output_analysis_filepath : str,
    folder_path : str,
):
    # This analysis is done using cpptraj and its done by two steps
    # 1. Crate the cpptraj.in file to generate the dry trajectory (cpptraj_dry.inpcrd)
    # parm_path = f"/orozco/projects/ABCix/ProductionFiles" 
    # setup_path = f"/orozco/projects/ABCix/ProductionFiles/SETUP" 

    # # Config cpptraj
    # cpptraj_in_file = f"{folder_path}/cpptraj.in"
    # cpptraj_out_file = f"{folder_path}/cpptraj_dry.inpcrd"

    # if not os.path.exists(cpptraj_out_file):


    #     # Exec cpptraj
    #     cpptraj_command = f"cpptraj {cpptraj_in_file}" 
    #     res = subprocess.run(cpptraj_command, shell=True)


    ################
    # 2. From the dry.inpcrd file we will generate the .dat file
    # Create the helical parameters folder
    helical_parameters_folder = f"{folder_path}/helical_parameters"
    # If the folder already exists dont create it again
    if not os.path.exists(helical_parameters_folder):
        os.mkdir(helical_parameters_folder)
    output_dat_file = os.path.join(helical_parameters_folder, "mdf.nahbonds.dat")

    print(f"Saving .dat file to: {output_dat_file}")

    # Crear el contenido del input de cpptraj usando las variables
    cpptraj_script = f"""
    # Load the topology file
    parm {topology_file.path}

    # Load the initial reference structure
    trajin {structure_file.path}

    # Load the trajectory
    trajin {trajectory_file.path}

    # Run the NA structure analysis
    nastruct NA

    # Run the command to process the trajectory
    run

    # Write out hydrogen bond information to a file
    writedata {output_dat_file} NA[hb]

    # Quit
    quit
    """
    print("Executing cpptraj...")
    # Execute cpptraj with the generated script
    subprocess.run(["cpptraj"], input=cpptraj_script, text=True, check=True)

    # Check if the output file was created
    if not os.path.exists(output_dat_file):
        raise SystemExit(f"Error: {output_dat_file} was not created. Check the cpptraj command and input files.")

    # Renumber the dat file because the first line is repeated
    # AGUS: con esto tuvimos muchos problemas en el proyecto de ABCix y al final optamos por eliminar la primera línea y renumerar todo 
    # AGUS: además, también sirvió para comprimir el archivo y leerlo mejor
    def renumber_dat_file(file_path):
        with open(file_path, 'r') as file:
            lines = file.readlines()  

        counter = 1
        first = True

        renumbered_lines = []
        for line in lines:
            if line.strip().startswith('#'):
                renumbered_lines.append(line)
            elif first:
                first = False
                continue
            else:
                renumbered_lines.append(f"{counter} {' '.join(map(str, line.split()[1:]))}\n")
                counter += 1

        with open(file_path, 'w') as file:
            file.writelines(renumbered_lines)
        print("Renumbering the dat file...")
    # Renumber the dat file
    renumber_dat_file(output_dat_file)
    
    # Set the function to compress the dat file to .bin file
    def compress_dat_to_bin(output_dat_file):
        data = []
        with open(output_dat_file, 'r') as file:
            # Skip the first line since it is only the headers
            next(file)
            for line in file:
                # Skip the first line since it is only the row number
                numbers = [ int(s) for s in line.strip().split()[1:] ]
                data += numbers

        # Data is a list of numeric values
        # Bit size is the number of bits for each value in data to be occupied
        def store_bits_dat (data : list, bit_size : int, filepath : str):
            from struct import pack
            # Check bit size to make sense
            if bit_size <= 0:
                raise ValueError('Bit size must a number greater than 0')
            if bit_size % 8 == 0:
                raise ValueError('Bit size is multiple of 8 so bytes must be used instead of bits')
            # Start writting the output file
            with open(filepath, 'wb') as file:
                bit_count = 0
                current_byte = ''
                # Iterate over data list values
                for value in data:
                    # Parse the value to binary and make sure the binary is as long as the bit size
                    bits = format(value, 'b').zfill(bit_size)
                    if len(bits) != bit_size:
                        raise ValueError(f'Value {value} cannot be stored in {bit_size} bits')
                    # Add bits one by one to the current byte to be written
                    for bit in bits:
                        current_byte += bit
                        bit_count += 1
                        # If the current byte is full then write it to the output file
                        if bit_count == 8:
                            #print(current_byte + ' -> ' + str(int(current_byte, 2)))
                            file.write(pack('<B', int(current_byte, 2)))
                            current_byte = ''
                            bit_count = 0
                # If last byte is truncated then fill it with 0s and write it
                if bit_count != 0:
                    last_byte = current_byte.ljust(8, '0')
                    file.write(pack('<B', int(last_byte, 2)))
        
        # Set the name of the binary dat file
        bin_file_path = output_dat_file.replace('.dat', '.bin')
        # Call the function to store the bits in the binary file
        store_bits_dat(data, 2, bin_file_path)
        # Set the name of the meta file and create the meta data corresponding to the binary dat file
        meta_file_path = bin_file_path + '.meta.json'
        meta_data = {
            'x': {
                'name': 'bases',
                'length': 20
            },
            'y': {
                'name': 'frames',
                'length': 500000
            },
            'bitsize': 2,
        }
        save_json(meta_data, meta_file_path)
    
    # Compress the dat file to .bin file
    compress_dat_to_bin(output_dat_file)
    print("Dat file compressed to bin file, removing original dat file...")
    # Remove the original dat file
    os.remove(output_dat_file)


# Function to execute Curves+ and Canals software to generate the output needed
def terminal_execution(trajectory_input,topology_input,strand_indexes,sequence,folder_path):
    helical_parameters_folder = f"{folder_path}/helical_parameters"
    # If the folder already exists dont create it again
    if not os.path.exists(helical_parameters_folder):
        os.mkdir(helical_parameters_folder)
    # Purge residual files from previous runs
    possible_residual_filenames = glob.glob(helical_parameters_folder+'/*.cda') + glob.glob(helical_parameters_folder+'/*.lis') + glob.glob(helical_parameters_folder+'/*.ser')
    for filename in possible_residual_filenames:
        os.remove(filename)
        
    # Indicate all the instructions with the desired commands, keep in mind that there could be more commands to include and obtain other results and files
    instructions = [
        "Cur+ <<!",
        " &inp",
        f"  file={trajectory_input},ftop={topology_input},lis={helical_parameters_folder}/test,lib={standard_prefix}",
        " &end",
        "2 1 -1 0 0",
        f"{strand_indexes[0][0]}:{strand_indexes[0][1]}",
        f"{strand_indexes[1][0]}:{strand_indexes[1][1]}",
        "!"
    ]
    instructions = ["\n".join(instructions)]
    cmd = " ".join(instructions)
    print(' Running curves')
    # Execute the software using the instructions written previously
    process = subprocess.Popen(cmd,stdout=subprocess.PIPE,stderr=subprocess.PIPE,shell=True,executable=os.getenv('SHELL', '/bin/sh'))

    out, err = process.communicate()
    process.wait()
    out.decode("utf-8")

    # Enter inside helicalparameters folder to execute Canals software as it needs the Curves+ output as input
    os.chdir(helical_parameters_folder)
    
    # If output has not been generated then warn the user
    if not os.path.exists('test.cda'):
        raise SystemExit('Something went wrong with Curves+ software')
    # Change the file name as Canals just take the name of the .cda file to differentiate between .lis and .cda
    move("test.cda","cinput.cda")
    # We have set up level1 and level2 to 0 as if lev1=lev2=0, lev1 is set to 1 and lev2 is set to the length of the oligmer
    level1 = 0
    level2 = 0
    # We just want to compute series files, but if you want more output just use the link written before 
    # And include them in the instructions similarly to series input
    
    series = ".t."
    instructions2 = [
        "Canal <<! ",
        "&inp",
        "  lis=canal_output,",
        f" lev1={level1},lev2={level2},",
        f" series={series},",
        "&end",
        f"cinput {sequence}",
        "!"
    ]
    instructions2 = ["\n".join(instructions2)]
    cmd2 = " ".join(instructions2)
    #logs = subprocess.run(instructions,stderr=subprocess.PIPE).stderr.decode()
    print(' Running canals')
    process = subprocess.Popen(cmd2,stdout=subprocess.PIPE,stderr=subprocess.PIPE,shell=True,executable=os.getenv('SHELL', '/bin/sh'))
    
    out, err = process.communicate()
    process.wait()
    out.decode("utf-8")

    # If output has not been generated then warn the user
    if not os.path.exists('canal_output_phaseC.ser'):
        raise SystemExit('Something went wrong with Canals software')


def send_files(sequence,frames_limit, folder_path):
    files_averages = []
    files_backbones = []
    files_allbackbones = []
    # Iterate over all files in the directory
    helical_parameters_folder = f"{folder_path}/helical_parameters"
    os.chdir(helical_parameters_folder)
    for file in os.listdir():
        if not file.endswith(".ser"): # Check that we are going to analyze the correct files, that have .ser extension
            continue
        # data = []
        # with open(file, 'r') as ser_file:
        #     # Skip the first line since it is only the headers
        #     n_lines = 0
        #     for line in ser_file:
        #         # Skip the first line since it is only the row number
        #         numbers = [ s for s in line.strip().split()[1:] ]
        #         data += numbers
        #         n_lines += 1
        #         # if len(data) > 1000:
        #         #     break
        # # Save the file with the same name but with .bin extension and mdf prefix
        # file_name = 'mdf.' + file
        # file_path = os.path.join(os.getcwd(), file_name.replace('.ser', '.bin'))
        # # Store data in a binary format
        # store_binary_data(
        #     data=data,
        #     byte_size=4, # 32 bits
        #     filepath=file_path
        # )
        # # We need the meta file to store the information about the binary file (with the same name and .meta.json extension)
        # name_meta_file = file_path + '.meta.json'
        # meta_data = {
        #     'x': {
        #         'name': 'bases',
        #         'length': len(numbers) # Number of columns.  It is the last value of the bucle for line in ser_file (maybe it causes problems)
        #     },
        #     'y': {
        #         'name': 'frames',
        #         'length': n_lines # Total number of lines in the file os the number of frames
        #     },
        #     'bitsize': 32, # 32 bits
        # }
        # save_json(meta_data, name_meta_file)


        #  THIS PART OF THE CODE IS TO ANALYZE THE FILES AND COMPUTE THE AVERAGES, STANDARD DEVIATIONS AND TIME SERIES
        # BUT IT SHOULD BE REMOVED
        words = file.split('.')
        helpar = words[0].split('_')[-1].lower()
        # Check to which block the file came from
        if helpar in ["shear","stagger","stretch","buckle","opening","propel","inclin","tip","xdisp","ydisp", 
                        "majw","majd","minw","mind","rise","shift","slide","roll","tilt","twist"]:
            
            files_averages.append(file)

        elif helpar in ["alphac","alphaw","betac","betaw","gammac","gammaw","phasec","phasew","epsilc","epsilw","zetac","zetaw"]:
            
            files_backbones.append(file)

        if helpar in ['alphac', 'alphaw', 'betac', 'betaw', 'gammac', 'gammaw', 'deltac', 'deltaw', 'epsilc', 'epsilw', 
                        'zetac', 'zetaw', 'chic', 'chiw', 'phasec', 'phasew']:
            
            files_allbackbones.append(file)

    

    information_dictionary = {'avg_res':{'backbone':{},'grooves':{},'axisbp':{},'intrabp':{},'interbp':{}, 'stiffness':{}}}

    information_dictionary0 = get_stiffness(sequence,files_averages,information_dictionary,frames_limit)
    # 'ts':{'backbone':{},'grooves':{},'axisbp':{},'intrabp':{},'interbp':{}}
    # Before there was another field called 'ts' or time series but it was removed because now it is included in the .ser and .bin files

    # Work with files that correspond to the different blocks of Helical Parameters and perform the different computations to each block 

    # Call function to distribute the different files to compute their averages
    information_dictionary1 = flow_files_average(files_averages,information_dictionary0,sequence)

    # Call function to distribute the files related to backbone torsions and perform different calculcations to each
    information_dictionary2 = flow_files_backbone(files_backbones,information_dictionary1) 

    # Call function to distribut all files and compute Time Series in all of them
    #info_dictionary = flow_files_timeseries(files_averages,files_allbackbones,information_dictionary2,frames_limit) 
    return information_dictionary2 # Return the dictionary to convert it to a json

# Function to compute the stiffness 
def get_stiffness(sequence,files,info_dict,frames_limit):
    # Create and object (as NASSA does) to store the sequence and the corresponding .ser info so then we can calculate the stiffness
    extracted = {}
    # First parse the sequence to obtain the NucleicAcid object as NASSA wf does
    seq = []
    seq.append(load_sequence2(sequence, unit_len=6))
    extracted['sequences'] = seq
    # Set the hexamer coordinates
    # AGUS: si son pentámeros habría que añadir las coordenadas:  shear stagger stretch chic chiw buckle opening propel
    cordinate_list = ['shift','slide','rise','roll','tilt','twist']
    for coord in cordinate_list:
        crd_data = []
        for ser_file in files:
            if ser_file.split('_')[-1].split('.')[0].lower() == coord:
                ser = load_serfile(
                    ser_file)
                crd_data.append(ser)
        extracted[coord.lower()] = crd_data
        print(f"loaded {len(crd_data)} files for coordinate <{coord}>")
    results = transform(extracted)
    # Add the results stiffness to the dictionary
    info_dict['avg_res']['stiffness'] = results  
    return info_dict

# AGUS: estas tres funciones siguientes son una copia de NASSA pero modificada para este caso ya que NASSA 
# AGUS: funciona para todas las secuencias o MD al mismo tiempo y el WF para cada proyecto/MD
# AGUS: además, ahora se define por defecto el nombre de la unidad como hexámero
def transform(data, unit_name='hexamer'):
    sequences = data.pop('sequences')
    results = {"stiffness": [], "covariances": {}, "constants": {}}
    for traj, seq in enumerate(sequences):
        traj_series = {coord.lower(): data[coord][traj]
                        for coord in data.keys()}
        traj_results = get_stiffness_seq(
            seq,
            traj_series)
        results["stiffness"].append(traj_results["stiffness"])
        covariances_serializable = {
            key: df.to_dict(orient="split")  # 'index', 'columns', 'data'
            for key, df in traj_results["covariances"].items()
        }
        results["covariances"].update(covariances_serializable)
        constants_serializable = {
            key: df.to_dict(orient="split")  # 'index', 'columns', 'data'
            for key, df in traj_results["constants"].items()
        }
        results["constants"].update(constants_serializable)

    # AGUS: aquí se hace un cambio en la estructura del diccionario de stiffness para que sea más fácil de manejar en front end
    stiffness_by_coord = {}
    for item in results["stiffness"]:
        for key, value in item.items():
            if key == "hexamer":
                continue  
            if key not in stiffness_by_coord:
                stiffness_by_coord[key] = []
            stiffness_by_coord[key].append(value)
    results["stiffness"] = stiffness_by_coord
    for key, value in results["stiffness"].items():
        # Si es una lista con Series adentro, concatenamos y convertimos a list
        if isinstance(value, list) and all(hasattr(v, "tolist") for v in value):
            combined = pd.concat(value)
            results["stiffness"][key] = combined.tolist()
        # Si es una sola Series
        elif hasattr(value, "tolist"):
            results["stiffness"][key] = value.tolist()
    return results
def get_stiffness_seq(
        sequence,
        series_dict):
    # get stiffness table for a given trajectory
    coordinates = list(series_dict.keys())
    results = {"stiffness": {}, "covariances": {}, "constants": {}}
    diagonals = {}
    start = sequence.flanksize # + 2
    end = sequence.size - (sequence.baselen + sequence.flanksize - 1) # +2
    print(f"start: {start}, end: {end}")
    for i in range(start, end):
        hexamer = sequence.get_subunit(i)
        #ic_hexamer = sequence.inverse_complement(hexamer)
        cols_dict = {coord: series_dict[coord][i+1]
                        for coord in series_dict.keys()}
        #print(f"cols_dict: {cols_dict}")
        stiffness_diag, cte, cov_df = get_subunit_stiffness(
            cols_dict,
            coordinates)
        diagonals[hexamer] = np.append(
            stiffness_diag,
            [np.product(stiffness_diag), np.sum(stiffness_diag)])
        # diagonals[ic_hexamer] = np.append(
        #     stiffness_diag,
        #     [np.product(stiffness_diag), np.sum(stiffness_diag)])
        results["covariances"][hexamer] = cov_df
        #results["covariances"][ic_hexamer] = cov_df
        results["constants"][hexamer] = cte
        #results["constants"][ic_hexamer] = cte
    # build stiffness table
    columns = [sequence.unit_name] + coordinates + ["product", "sum"]
    results["stiffness"] = pd.DataFrame.from_dict(
        diagonals,
        orient="index").reset_index()
    results["stiffness"].columns = columns
    return results
def get_subunit_stiffness(
        cols_dict,
        coordinates,
        scaling=[1, 1, 1, 10.6, 10.6, 10.6],
        KT=0.592186827):
    import numpy.ma as ma
    def circ_avg(xarr, degrees=True):
        n = len(xarr)
        if degrees:
            # convert to radians
            xarr = xarr * np.pi / 180
        av = np.arctan2(
            (np.sum(np.sin(xarr)))/n,
            (np.sum(np.cos(xarr)))/n) * 180 / np.pi
        return av
    # AGUS: insisto, está adaptado solamente para hexámeros
    # if (self.unit_len % 2) == 0:
    SH_av = cols_dict["shift"].mean()
    SL_av = cols_dict["slide"].mean()
    RS_av = cols_dict["rise"].mean()
    TL_av = circ_avg(cols_dict["tilt"])
    RL_av = circ_avg(cols_dict["roll"])
    TW_av = circ_avg(cols_dict["twist"])
    # elif (self.unit_len % 2) == 1:
    #     SH_av = cols_dict["shear"].mean()
    #     SL_av = cols_dict["stretch"].mean()
    #     RS_av = cols_dict["stagger"].mean()
    #     CW_av = cols_dict["chiw"].mean()
    #     CC_av = cols_dict["chic"].mean()
    #     TL_av = self.circ_avg(cols_dict["buckle"])
    #     RL_av = self.circ_avg(cols_dict["propel"])
    #     TW_av = self.circ_avg(cols_dict["opening"])
    cols_arr = [cols_dict[coord] for coord in coordinates]
    cols_arr = np.array(cols_arr).T

    cv = ma.cov(ma.masked_invalid(cols_arr), rowvar=False)
    cv.filled(np.nan)

    cov_df = pd.DataFrame(cv, columns=coordinates, index=coordinates)
    stiff = np.linalg.inv(cv) * KT
    #print(stiff)
    # Added two new variables: ChiC and ChiW -> 8 (for PENTAMERS) => in NASSA (here only for hexamers)
    if (6 % 2) == 0:
        last_row = [SH_av, SL_av, RS_av, TL_av, RL_av, TW_av] #, CW_av, CC_av]
        stiff = np.append(stiff, last_row).reshape(7, 6)
    # elif (self.unit_len % 2) == 1:
    #     last_row = [SH_av, SL_av, RS_av, TL_av, RL_av, TW_av, CW_av, CC_av]
    #     print(last_row)
    #     stiff = np.append(stiff, last_row).reshape(9, 8)
    #     scaling=[1, 1, 1, 10.6, 10.6, 10.6, 1, 1]
    
    stiff = stiff.round(6)
    stiff_diag = np.diagonal(stiff) * np.array(scaling)

    cte = pd.DataFrame(stiff)
    cte.columns = coordinates
    cte.index = coordinates + ["avg"]
    return stiff_diag, cte, cov_df

# Function to check whether the file is from one block or another regarding Helical parameters, the value of baselen could change
def checking(helpar_name):
    # get base length and unit from helical parameter name
    if helpar_name.lower() in hp_basepairs:
        baselen = 1
    elif helpar_name.lower() in hp_singlebases:
        baselen = 0
    return baselen

# Function to check whether the file is from one block or another regarding Helical parameters, the value of baselen could change
def checking2(helpar_name):
    # get base length and unit from helical parameter name
    if helpar_name.lower() in hp_singlebases:
        baselen = 0
    else:
        baselen = 1
    if helpar_name.lower() in hp_angular:
        hp_unit = "Degrees"
    else:
        hp_unit = "Angstroms"
    return baselen,hp_unit

# Function to compute the inverse complement DNA or RNA sequence it is comented becuase it is not used but in case it must be used it is here
'''
# Compute inverse complement DNA or RNA sequence 
def reverse_sequence(sequence,DNA=True):
    if DNA: # If DNA flag is tru we want to compute the inverse using T instead of U
        A_base = "T"
    else: # Now it is RNA so we want to convert T to U
        A_base = "U"
    inverse = {"A":A_base,"G":"C","C":"G",A_base:"A"} # Dictionary to convert easily the sequence 
    inv_seq = ""
    for i in sequence[::-1]: # Traverse the sequence from the end to the beginning
        inv_seq += inverse[i] # Obtain the complementary base 
    return inv_seq # Return the inverse complement
'''
    
# Function to read a given .ser file and transform it into pandas dataframe
def read_series(input_serfile, usecols=None):
    """Read .ser file"""
    extra_kwargs = dict(
        header=None,
        sep='\\s+',
        index_col=0)
    ser_data = pd.read_csv(input_serfile, **extra_kwargs)
    if usecols is not None:
        if 0 in usecols:
            usecols.pop(usecols.index(0))
        ser_data = ser_data[[i+1 for i in usecols]]
    return ser_data


# AVERAGES FUNCTION TO COMPUTE THE AVERAGE OF THE FOLLOWING BLOCKS REGARDING THE HELICAL PARAMETERS
# GROOVES, INTRA BASE PAIR, INTER BASE PAIR, AXIS BASE PAIR

# FUNCTION TO CONTROL FLOW OF FILES THAT ENTERS THE FUNCTION TO BE ANALYZED IN ORDER TO COMPUTE AVERAGE (MEAN AND STANDARD DEVIATION)
def flow_files_average(files,info_dict,sequence):
    for file in files: # Iterate over all files that must be analyzed
        word = file.split('.')
        helpword = word[0].split('_')[-1].lower()
        # Obtain baselen value depending on the file
        baselen = checking(helpword) 
        # Convert the files into Pandas dataframe to make the computations and data manipulation easily
        dataframe = read_series(file) 
        df1,df2 = average_std(dataframe,baselen,sequence)
        df1i,df2i = average_std_intra(dataframe,baselen,sequence)
        if helpword in ["roll","tilt","twist","rise","shift","slide"]: 
            # INTER BASEPAIR BLOCK
            info_dict['avg_res']['interbp'][helpword] = {'avg':{},'std':{}}
            #  we want to store all the information regarding the averages 
            info_dict['avg_res']['interbp'][helpword]['avg'] = df1.T.values.tolist() 

            #  we want to store all the information regarding the standard deviations
            info_dict['avg_res']['interbp'][helpword]['std'] = df2.T.values.tolist() 

        elif helpword in ["shear","stagger","stretch","buckle","opening","propel"]: 
            # INTRA BASEPAIR BLOCK
            info_dict['avg_res']['intrabp'][helpword] = {'avg':{},'std':{}}
            #  we want to store all the information regarding the averages 
            info_dict['avg_res']['intrabp'][helpword]['avg'] = df1i.T.values.tolist() 

            #  we want to store all the information regarding the standard deviations
            info_dict['avg_res']['intrabp'][helpword]['std'] = df2i.T.values.tolist() 

        elif helpword in ["xdisp","ydisp","inclin","tip"]:
            # AXIS BASEPAIR BLOCK 
            info_dict['avg_res']['axisbp'][helpword] = {'avg':{},'std':{}} 

            #  we want to store all the information regarding the averages
            info_dict['avg_res']['axisbp'][helpword]['avg'] = df1i.T.values.tolist()  

            #  we want to store all the information regarding the standard deviations
            info_dict['avg_res']['axisbp'][helpword]['std'] = df2i.T.values.tolist() 

        else:
            # GROOVES BLOCK
            info_dict['avg_res']['grooves'][helpword] = {'avg':{},'std':{}} 

            #  we want to store all the information regarding the averages 
            info_dict['avg_res']['grooves'][helpword]['avg'] = df1.T.values.tolist() 

            #  we want to store all the information regarding the standard deviations
            info_dict['avg_res']['grooves'][helpword]['std'] = df2.T.values.tolist() 
    
    return info_dict # Return dictionary with all information computed (averages and standard deviation)

# Compute average and standard deviation
def average_std(dataf,baselen,sequence):
    # For hexamers, baselen has to be 2
    baselen = 2 
    # discard first and last base(pairs) from sequence
    dataf = dataf[dataf.columns[2:17]]
    # sequence = sequence[1:]
    # print("sequence: ",sequence)
    xlabels = [
        f"{sequence[i:i+1+baselen]}"
        for i in range(len(dataf.columns))] # - baselen
    means = dataf.mean(axis=0).iloc[:len(xlabels)]
    stds = dataf.std(axis=0).iloc[:len(xlabels)]
    return means,stds 

def average_std_intra(dataf,baselen,sequence):
    # For hexamers, baselen has to be 2
    baselen = 2 
    # discard first and last base(pairs) from sequence
    dataf = dataf[dataf.columns[2:18]]
    # sequence = sequence[1:]
    # print("sequence: ",sequence)
    xlabels = [
        f"{sequence[i:i+1+baselen]}"
        for i in range(len(dataf.columns))] # - baselen
    means = dataf.mean(axis=0).iloc[:len(xlabels)]
    stds = dataf.std(axis=0).iloc[:len(xlabels)]
    return means,stds 

# OTHER FUNCTIONS THAT MUST PERFORM OTHER CALCULATIONS REGARDING TO THE LAST BLOCK OF HELICAL PARAMETERS (BACKBONE TORSIONS)
# THERE ARE 3 DIFFERENT FUNCTIONS EACH ONE COMPUTING DIFFERENT ASPECTS OF THE FLEXIBILITY IN THE BACKBONE 
# SUGAR PUCKERING, CANONICAL ALPHA/GAMMA AND BI/BII POPULATIONS

# FUNCTION TO CONTROL 
def flow_files_backbone(files,info_dict):
    # Store files related to Puckering computations
    puckering_files = [] 
    # Store files related to Canonical Alpha Gamma computations
    canonicalg_files = [] 
    # Store files related to BI and BII populations
    bipopulations_files = [] 
    # Iterate over all files that must be analyzed
    for file in files: 
        word = file.split('.')
        helpword = word[0].split('_')[-1].lower()
        # Sugar Puckering
        if helpword in ['phasec','phasew']: 
            puckering_files.append(file)
        # Canonical Alpha/Gamma
        elif helpword in ['alphac','alphaw','gammac','gammaw']: 
            canonicalg_files.append(file)
        # BI/BII Population
        elif helpword in ['epsilc','epsilw','zetac','zetaw']: 
            bipopulations_files.append(file)
    info_dict['avg_res']['backbone'] = {'puckering':{'north':{},'east':{},'west':{},'south':{}},'bi':{},'bii':{},'canonical_alphagamma':{}}
    # Call function to perform computations regarding Sugar Puckering
    npop, epop, wpop, spop = sugar_puckering(puckering_files) 
    info_dict['avg_res']['backbone']['puckering']['north'] = npop.T.values.tolist()
    info_dict['avg_res']['backbone']['puckering']['east'] = epop.T.values.tolist()
    info_dict['avg_res']['backbone']['puckering']['west'] =  wpop.T.values.tolist()
    info_dict['avg_res']['backbone']['puckering']['south'] = spop.T.values.tolist()
    # Call function to perform computations regarding Canonical Alpha Gamma
    canon = canonical_alphagamma(canonicalg_files) 
    info_dict['avg_res']['backbone']['canonical_alphagamma'] = canon.T.values.tolist()
    # Call function to perform computations regarding BI and BII populations
    b1,b2 = bi_populations(bipopulations_files) 
    info_dict['avg_res']['backbone']['bi'] = b1.T.values.tolist()
    info_dict['avg_res']['backbone']['bii'] = b2.T.values.tolist()
    return info_dict

######## SUGAR PUCKERING 

# READ FILES AND CORRECT ANGLES 
def sugar_puckering(pcukfiles):
    for file in pcukfiles: # Iterate over all files 
        if file[-5:] == "C.ser":
            phasec = file
        else:
            phasew = file
    
    # Convert the files into Pandas dataframe to make the computations and data manipulation easily
    phasec = read_series(phasec) 
    # Convert the files into Pandas dataframe to make the computations and data manipulation easily
    phasew = read_series(phasew) 
    # Fix angles that are negative
    phasec = fix_angles(phasec)  
    # Fix angles that are negative
    phasew = fix_angles(phasew) 

    return cpuck(phasec,phasew)

# Correct angles values as we dont want negative angles measurements
def fix_angles(dataset):
    values = np.where(dataset < 0, dataset + 360, dataset)
    dataset = pd.DataFrame(values)
    return dataset

# Compute sugar puckering, using 2 files phaseC and phaseW
def cpuck(phaseC,phaseW):
    separator_df = pd.DataFrame({"-": np.nan}, index=range(1, len(phaseC)))
    phase = pd.concat([
        phaseW,
        separator_df,
        phaseC[phaseC.columns[::-1]]],
        axis=1)

    Npop = np.logical_or(phase > 315, phase < 45).mean() * 100
    Epop = np.logical_and(phase > 45, phase < 135).mean() * 100
    Wpop = np.logical_and(phase > 225, phase < 315).mean() * 100
    Spop = np.logical_and(phase > 135, phase < 225).mean() * 100

    return Npop, Epop, Wpop, Spop

######## CANONICAL ALPHA/GAMMA

# READ FILES AND CORRECT ANGLES REGARDING CANICAL ALPHA GAMMA 
def canonical_alphagamma(canonfiles):
    for file in canonfiles:
        if file[-7:] == "haC.ser":
            alphac = file
        elif file[-7:] == "haW.ser":
            alphaw = file
        elif file[-7:] == "maC.ser":
            gammac = file
        elif file[-7:] == "maW.ser":
            gammaw = file

    # Convert the files into Pandas dataframe to make the computations and data manipulation easily
    alphac = read_series(alphac) 
    # Convert the files into Pandas dataframe to make the computations and data manipulation easily
    alphaw = read_series(alphaw) 
    # Convert the files into Pandas dataframe to make the computations and data manipulation easily
    gammac = read_series(gammac) 
    # Convert the files into Pandas dataframe to make the computations and data manipulation easily
    gammaw = read_series(gammaw) 
    # Fix angles that are negative and over 360 degrees
    alphac = fix_angles2(alphac) 
    # Fix angles that are negative and over 360 degrees
    alphaw = fix_angles2(alphaw)
    # Fix angles that are negative and over 360 degrees
    gammac = fix_angles2(gammac)
    # Fix angles that are negative and over 360 degrees
    gammaw = fix_angles2(gammaw) 

    return check_alpgamm(alphac,gammac,alphaw,gammaw)

# Correct angles values as we dont want negative angles measurements and more than 360 degrees
def fix_angles2(dataset):
    values = np.where(dataset < 0, dataset + 360, dataset)
    values = np.where(values > 360, values - 360, values)
    dataset = pd.DataFrame(values)
    return dataset

# Compute canonical populations using 4 different files alphaC, gammaC, alphaW and gammaW
def check_alpgamm(alphaC,gammaC,alphaW,gammaW):
    separator_df = pd.DataFrame({"-": np.nan}, index=range(len(gammaW)))
    gamma = pd.concat([
        gammaW,
        separator_df,
        gammaC[gammaC.columns[::-1]]],
        axis=1)
    alpha = pd.concat([
        alphaW,
        separator_df,
        alphaC[alphaC.columns[::-1]]],
        axis=1)
    alpha_filter = np.logical_and(alpha > 240, alpha < 360)
    gamma_filter = np.logical_and(gamma > 0, gamma < 120)
    canonical_alpha_gamma = np.logical_and(
        alpha_filter, gamma_filter).mean() * 100

    return canonical_alpha_gamma

# BI / BII POPULATIONS

def bi_populations(bfiles):
    for file in bfiles:
        if file[-7:] == "ilC.ser":
            epsilc = file
        elif file[-7:] == "ilW.ser":
            epsilw = file
        elif file[-7:] == "taC.ser":
            zetac = file
        elif file[-7:] == "taW.ser":
            zetaw = file

    # Convert the files into Pandas dataframe to make the computations and data manipulation easily
    epsilc = read_series(epsilc) 
    # Convert the files into Pandas dataframe to make the computations and data manipulation easily
    epsilw = read_series(epsilw) 
    # Convert the files into Pandas dataframe to make the computations and data manipulation easily
    zetac = read_series(zetac) 
    # Convert the files into Pandas dataframe to make the computations and data manipulation easily
    zetaw = read_series(zetaw) 
    # Fix angles that are negative and over 360 degrees
    epsilc = fix_angles2(epsilc) 
    # Fix angles that are negative and over 360 degrees
    epsilw = fix_angles2(epsilw)
    # Fix angles that are negative and over 360 degrees
    zetac = fix_angles2(zetac)
    # Fix angles that are negative and over 360 degrees
    zetaw = fix_angles2(zetaw) 
    # Compute differences between Epsilon and Zeta values
    diff_epsil_zeta = angles_diff_ze(epsilc,zetac,epsilw,zetaw) 
    BI,BII = bi_pop(diff_epsil_zeta)
    return BI,BII

# Compute difference between epsil and zeta
def angles_diff_ze( epsilC, zetaC, epsilW, zetaW):
    # concatenate zeta and epsil arrays
    separator_df = pd.DataFrame({"-": np.nan}, index=range(len(zetaW)))
    zeta = pd.concat([
        zetaW,
        separator_df,
        zetaC[zetaC.columns[::-1]]],
        axis=1)
    epsil = pd.concat([
        epsilW,
        separator_df,
        epsilC[epsilC.columns[::-1]]],
        axis=1)

    # difference between epsilon and zeta coordinates
    diff_epsil_zeta = epsil - zeta
    return diff_epsil_zeta

# Compute BI and BII populations
def bi_pop(diff_epsil_zeta):
    BI = (diff_epsil_zeta < 0).sum(axis=0) * 100 / len(diff_epsil_zeta)
    BII = 100 - BI
    return BI, BII

######## TIME SERIES

# Function to distribute all .ser files in order to compute later Time Series
def flow_files_timeseries(files_average,files_backbone,info_dict,frames_limit):
    for file in files_average: # Iterate over all files that must be analyzed
        word = file.split('.')
        helpword = word[0].split('_')[-1].lower()
        df = time_series(file,helpword,frames_limit)

        # Store all computations from files that are related to the block Inter Basepair 
        if helpword in ["roll","tilt","twist","rise","shift","slide"]: 
            info_dict['ts']['interbp'][helpword] = {}
            # Store all information 
            info_dict['ts']['interbp'][helpword] = df.T.values.tolist()  

        # Store all computations from files that are related to the block Intra Basepair
        elif helpword in ["shear","stagger","stretch","buckle","opening","propel"]: 
            info_dict['ts']['intrabp'][helpword] = {}
            # Store all information 
            info_dict['ts']['intrabp'][helpword] = df.T.values.tolist() 

        # Store all computations from files that are related to the block Axis Basepair
        elif helpword in ["xdisp","ydisp","inclin","tip"]: 
            info_dict['ts']['axisbp'][helpword] = {}
            # Store all information
            info_dict['ts']['axisbp'][helpword] = df.T.values.tolist()  


        else:
            # Store all computations from files that are related to the block Grooves
            info_dict['ts']['grooves'][helpword] = {} 
            # Store all information 
            info_dict['ts']['grooves'][helpword] = df.T.values.tolist() 
            
    for file2 in files_backbone:
        word = file2.split('.')
        helpword = word[0].split('_')[-1].lower()
        df1 = time_series(file2,helpword,frames_limit)
        # Store all computations from files that are related to the block Backbone Torsions
        info_dict['ts']['backbone'][helpword] = {} 
        # Store all information
        info_dict['ts']['backbone'][helpword] = df1.T.values.tolist() 


    return info_dict

# Function to compute Time Series for each files that flow_files_timeseries() passes
def time_series(file,word,reduced_trajectory_frames_limit):
    sequence = "GCTTTTAGCGGTTGAACGGC"
    baselen,hp_unit = checking2(word)
    ser_data = read_series(file)
    ser_data = ser_data[ser_data.columns[1:-1]]
    sequence = sequence[1:]

    '''
    subunits = [
        f"{i+1}_{sequence[i:i+1+baselen]}"
        for i in range(len(ser_data.columns))]
    ser_data.columns = subunits
    '''
    snapshots = len(ser_data.index)

    step = math.ceil(snapshots)# / reduced_trajectory_frames_limit)

    ser_data = ser_data[0:len(ser_data.index):step]
    return ser_data<|MERGE_RESOLUTION|>--- conflicted
+++ resolved
@@ -163,21 +163,15 @@
         folder_path = trajectory_file.path.split('/')[-2]
 
     # Run the hydrogen bond analysis to generate .dat file
-<<<<<<< HEAD
-    # hydrogen_bonds(topology_file, trajectory_file, 'unkonw_path', folder_path, structure_file)
-
-    # terminal_execution(trajectory_file.path, structure_file.path, residue_index_ranges, sequences[0],folder_path)
-=======
     hydrogen_bonds(
-        input_topology_filename,
-        input_trajectory_filename,
-        output_analysis_filename,
+        topology_file,
+        trajectory_file,
+        output_analysis_filepath,
         folder_path,
-        structure_filename,
+        structure_file,
     )
 
-    terminal_execution(input_trajectory_filename, structure_filename, residue_index_ranges, sequences[0],folder_path)
->>>>>>> fcaa68e2
+    terminal_execution(trajectory_file.path, structure_file.path, residue_index_ranges, sequences[0],folder_path)
     # Save in a dictionary all the computations done by the different functions called by send_files function
     dictionary_information = send_files(sequences[0], frames_limit, folder_path)
     # Set the path into the original directory outside the folder helicalparameters
