--- conflicted
+++ resolved
@@ -130,14 +130,6 @@
         if do_bonds_match(bonds, reference_bonds, excluded_atoms_selection, counter_list=counter_list, verbose=verbose):
             reference_bonds_frame = frame_number
             break
-<<<<<<< HEAD
-=======
-        # If we didn't find a canonical frame at this point we probablty won't
-        if frame_number >= patience:
-            break
-        # Give it an extra line for the PDB frames logger to earse it so we do not loose previous logs
-        if verbose: print()
->>>>>>> 04c3aa69
     frames.close()
     # If no frame has the canonical bonds then we return None
     if reference_bonds_frame == None:
