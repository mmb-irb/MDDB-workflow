from model_workflow.tools.get_box_size import get_box_size
from model_workflow.tools.get_atoms_count import get_atoms_count
from model_workflow.tools.generate_map import get_sequence_metadata
from model_workflow.utils.auxiliar import InputError, save_json
from model_workflow.utils.constants import MD_DIRECTORY
from model_workflow.utils.type_hints import *

# Input fields + interaction type
METADATA_INTERACTION_FIELDS = { "name", "agent_1", "agent_2", "selection_1", "selection_2", "type" }

def prepare_project_metadata (
    structure_file : 'File',
    trajectory_file : 'File',
    output_filepath : str,
    structure : 'Structure',
    residue_map : dict,
    protein_references_file : 'File',
    pdb_ids : list[str],
    ligand_map : dict,
<<<<<<< HEAD
    input_protein_references : Union[ List[str], dict ],
    input_ligands : List[dict],
    interactions : list,
=======
    input_protein_references : list[str] | dict,
    input_ligands : list[dict],
    input_interactions : list,
    interaction_types : dict,
>>>>>>> aebf4b39
    warnings : dict,
    # Set all inputs to be loaded as they are
    input_force_fields : list[str],
    input_collections : list[str],
    input_chain_names : list[str],
    input_type : str,
    input_framestep : float,
    input_name : str,
    input_description : str,
    input_authors : list[str],
    input_groups : list[str],
    input_contact : str,
    input_program : str,
    input_version : str,
    input_method : str,
    input_license : str,
    input_linkcense : str,
    input_citation : str,
    input_thanks : str,
    input_links : list[dict],
    input_timestep : float,
    input_temperature : float,
    input_ensemble : str,
    input_water : str,
    input_boxtype : str,
    input_pbc_selection : str,
    input_cg_selection : str,
    input_customs : list[dict],
    input_orientation : list[float],
    input_multimeric : list[str],
    # Additional topic-specific inputs
    input_cv19_unit : str,
    input_cv19_startconf : str,
    input_cv19_abs : bool,
    input_cv19_nanobs : bool,
    ):
    """ Prepare a JSON file with all project metadata. """

    # Find out the box size (x, y and z)
    (boxsizex, boxsizey, boxsizez) = get_box_size(
        structure_file.path, trajectory_file.path)

    # Count different types of atoms and residues
    (system_atoms, system_residues, protein_atoms, protein_residues,
    nucleic_atoms, nucleic_residues, lipid_atoms, lipid_residues,
    carbohydrates_atoms, carbohydrates_residues, solvent_atoms, solvent_residues,
    counter_cations, counter_anions, counter_ions) = get_atoms_count(structure)

    # Get protein references from the residues map
    # Get ligand references from the residues map
    protein_references = []
    ligand_references = []
    inchikey_references = []
    references = residue_map['references']
    if references and len(references) > 0:
        for ref, ref_type in zip(references, residue_map['reference_types']):
            if ref_type == 'protein':
                protein_references.append(ref)
            elif ref_type == 'ligand':
                ligand_references.append(ref)
            elif ref_type == 'inchikey':
                inchikey_references.append(ref)

    # Get ligand names if any
    forced_ligand_names = {
        lig['name']: lig['forced_name'] for lig in ligand_map if lig.get('forced_name', False) }
    if len(forced_ligand_names) == 0:
        forced_ligand_names = None

    # Make the forcefields a list in case it is a single string
    forcefields = input_force_fields
    if type(forcefields) == str:
        forcefields = [forcefields]

    # Collections must be null in case there are not collections
    collections = input_collections
    if not collections:
        collections = []

    # Get additional metadata related to the aminoacids sequence
    sequence_metadata = get_sequence_metadata(structure, protein_references_file, residue_map)

    # Find the PTMs
    # Save only their names for now
    # DANI: Esto es temporal y de momento solo busca ser un parámetro de facil query
    # DANI: Cuando esté más maduro también almacenaremos residuo afectado, como mínimo
    ptms = structure.find_ptms()
    ptm_names = list(set([ ptm['name'] for ptm in ptms ]))

    # Check chainnames to actually exist in the structure
    structure_chains = set([ chain.name for chain in structure.chains ])
    chainnames = input_chain_names
    if chainnames:
        for chain in chainnames.keys():
            if chain not in structure_chains:
                raise InputError(f'Chain {chain} from chainnames does not exist in the structure')

    # Get the MD type
    md_type = input_type
    # In case this is an ensemble and not a time related trajectory and not an ensemble, the framestep may be missing
    framestep = None if md_type == 'ensemble' else input_framestep

    # Metadata interactions are input interactions and the interaction types combined
    # Thus we take the processed interactions and remove the field we are not interested in
    metadata_interactions = []
    if interactions is not None:
        for interaction in interactions:
            metadata_interaction = { k: v for k, v in interaction.items() if k in METADATA_INTERACTION_FIELDS }
            metadata_interactions.append(metadata_interaction)

    # Make sure links are correct
    links = input_links
    if links != None:
        if type(links) != list: links = [ links ]
        for link in input_links:
            if type(link) != dict: raise InputError('Links must be a list of objects')
            if link.get('name', None) == None: raise InputError('Links must have a name')
            if link.get('url', None) == None: raise InputError('Links must have a URL')

    # Write the metadata file
    # Metadata keys must be in CAPS, as they are in the client
    metadata = {
        'NAME': input_name,
        'DESCRIPTION': input_description,
        'AUTHORS': input_authors,
        'GROUPS': input_groups,
        'CONTACT': input_contact,
        'PROGRAM': input_program,
        'VERSION': input_version,
        'TYPE': md_type,
        'METHOD': input_method,
        'LICENSE': input_license,
        'LINKCENSE': input_linkcense,
        'CITATION': input_citation,
        'THANKS': input_thanks,
        'LINKS': input_links,
        'PDBIDS': pdb_ids,
        'FORCED_REFERENCES': input_protein_references,
        'REFERENCES': protein_references,
        'INPUT_LIGANDS': input_ligands,
        'LIGANDS': ligand_references,
        'LIGANDNAMES': forced_ligand_names,
        'INCHIKEYS': inchikey_references,
        'PROTSEQ': sequence_metadata['protein_sequences'],
        'NUCLSEQ': sequence_metadata['nucleic_sequences'],
        'DOMAINS': sequence_metadata['domains'],
        'FRAMESTEP': framestep,
        'TIMESTEP': input_timestep,
        'TEMP': input_temperature,
        'ENSEMBLE': input_ensemble,
        'FF': forcefields,
        'WAT': input_water,
        'BOXTYPE': input_boxtype,
        'SYSTATS': system_atoms,
        'SYSTRES': system_residues,
        'PROTATS': protein_atoms,
        'PROTRES': protein_residues,
        'NUCLATS': nucleic_atoms,
        'NUCLRES': nucleic_residues,
        'LIPIATS': lipid_atoms,
        'LIPIRES': lipid_residues,
        'CARBATS': carbohydrates_atoms,
        'CARBRES': carbohydrates_residues,
        'SOLVATS': solvent_atoms,
        'SOLVRES': solvent_residues,
        'COUNCAT': counter_cations,
        'COUNANI': counter_anions,
        'COUNION': counter_ions,
        'INTERACTIONS': metadata_interactions,
        'PBC_SELECTION': input_pbc_selection,
        'CG_SELECTION': input_cg_selection,
        'CHAINNAMES': chainnames,
        'CUSTOMS': input_customs,
        'ORIENTATION': input_orientation,
        'PTM': ptm_names,
        'MULTIMERIC' : input_multimeric,
        'COLLECTIONS': collections,
        'WARNINGS': warnings,
    }
    # Add boxsizes only if any of them is 0
    if boxsizex > 0 and boxsizey > 0 and boxsizez > 0:
        metadata['BOXSIZEX'] = boxsizex
        metadata['BOXSIZEY'] = boxsizey
        metadata['BOXSIZEZ'] = boxsizez
    # Add collection specific fields
    if 'cv19' in collections:
        cv19_unit = input_cv19_unit
        cv19_startconf = input_cv19_startconf
        cv19_abs = input_cv19_abs
        cv19_nanobs = input_cv19_nanobs
        cv19_variant = sequence_metadata['cv19_variant']

        if cv19_unit is not None:
            metadata['CV19_UNIT'] = cv19_unit

        if cv19_startconf is not None:
            metadata['CV19_STARTCONF'] = cv19_startconf

        if cv19_abs is not None:
            metadata['CV19_ABS'] = cv19_abs

        if cv19_nanobs is not None:
            metadata['CV19_NANOBS'] = cv19_nanobs

        if cv19_variant is not None:
            metadata['CV19_VARIANT'] = cv19_variant
    
    # Write metadata to a file
    save_json(metadata, output_filepath)

metadata_fields = set([ 'NAME', 'DESCRIPTION', 'AUTHORS', 'GROUPS', 'CONTACT', 'PROGRAM', 'VERSION',
    'TYPE', 'METHOD', 'LICENSE', 'LINKCENSE', 'CITATION', 'THANKS', 'LINKS', 'PDBIDS', 'FORCED_REFERENCES', 
    'REFERENCES', 'INPUT_LIGANDS', 'LIGANDS', 'LIGANDNAMES', 'PROTSEQ', 'NUCLSEQ', 'DOMAINS', 'FRAMESTEP', 'TIMESTEP',
    'TEMP', 'ENSEMBLE', 'FF', 'WAT', 'BOXTYPE', 'SYSTATS', 'PROTATS', 'PROT', 'DPPC', 'SOL', 'NA', 'CL',
    'INTERACTIONS', 'PBC_SELECTION', 'CHAINNAMES', 'MEMBRANES', 'CUSTOMS', 'ORIENTATION', 'PTM', 
    'MULTIMERIC', 'COLLECTIONS', 'WARNINGS', 'BOXSIZEX', 'BOXSIZEY', 'BOXSIZEZ', 'CV19_UNIT', 'CV19_STARTCONF',
    'CV19_ABS', 'CV19_NANOBS', 'CV19_VARIANT'
])

def generate_md_metadata (
    md_inputs : dict,
    structure : 'Structure',
    snapshots : int,
    reference_frame : int,
    warnings : dict,
    output_filepath : str
    ):
    """Produce the MD metadata file to be uploaded to the database."""

    # Mine name and directory from MD inputs
    name = md_inputs.get('name', None)
    directory = md_inputs.get(MD_DIRECTORY, None)
    
    # Write the metadata file
    md_metadata = {
        'name': name,
        'frames': snapshots,
        'atoms': len(structure.atoms), # Should be always the same but we better have explicit confirmation
        'refframe': reference_frame,
        'warnings': warnings,
    }

    # Get other MD inputs than the name and the directory
    other_md_inputs = { k: v for k, v in md_inputs.items() }
    # Remove name from MD inputs to not further overwrite project metadata
    if name:
        del other_md_inputs['name']
    # Remove the directory name form MD inputs since it is not to be uploaded to the database
    if directory:
        del other_md_inputs[MD_DIRECTORY]

    # Inherit all metadata fields
    metadata = {}
    for field in metadata_fields:
        input_field = field.lower()
        field_value = other_md_inputs.get(input_field, None)
        if field_value:
            metadata[field] = field_value

    # Add the matadata field only if there is at least one value
    if len(metadata) > 0:
        md_metadata['metadata'] = metadata

    # Write metadata to a file
    save_json(md_metadata, output_filepath)<|MERGE_RESOLUTION|>--- conflicted
+++ resolved
@@ -17,16 +17,9 @@
     protein_references_file : 'File',
     pdb_ids : list[str],
     ligand_map : dict,
-<<<<<<< HEAD
-    input_protein_references : Union[ List[str], dict ],
-    input_ligands : List[dict],
-    interactions : list,
-=======
     input_protein_references : list[str] | dict,
     input_ligands : list[dict],
-    input_interactions : list,
-    interaction_types : dict,
->>>>>>> aebf4b39
+    interactions : list[dict],
     warnings : dict,
     # Set all inputs to be loaded as they are
     input_force_fields : list[str],
