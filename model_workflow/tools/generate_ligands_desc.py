--- conflicted
+++ resolved
@@ -513,30 +513,12 @@
             'residue_indices': [residue.index], 
             'match': { 'ref': { 'pubchem': None } } 
         }
-<<<<<<< HEAD
 
         inchikey = inchikeys['residx_2_key'].get(residue.index, None)
         # If the InChIKey is not None then try to obtain the PubChem CID
         if inchikey:
+            ligand_data['inchikey'] = inchikey
             if cid := search_cid_by_inchikey(inchikey):
-=======
-        # Get a PDB only with the target residue
-        residue_selection = structure.select_residue_indices([residue.index])
-        filtered_structure = structure.filter(residue_selection)
-        ligand_filename = "ligand.pdb"
-        filtered_structure.generate_pdb_file(ligand_filename)
-
-        # Obtain the InChIKey from the PDB file
-        inchikey = obtain_inchikey_from_pdb(ligand_filename)
-        print(f' InChIKey obtained from residue {residue.name} (index {residue.index}): {inchikey}')
-        # Remove the temporary PDB file
-        os.remove(ligand_filename)
-        # If the InChIKey is not None then try to obtain the PubChem CID
-        if inchikey:
-            ligand_data['inchikey'] = inchikey
-            cid = search_cid_by_inchikey(inchikey)
-            if cid:
->>>>>>> 0788ad29
                 ligand_data = obtain_ligand_data_from_pubchem( {'pubchem': cid} )
                 smiles = ligand_data['smiles']
                 mordred_results, morgan_fp_bit_array, morgan_highlight_atoms, mol_block = obtain_mordred_morgan_descriptors(smiles)
