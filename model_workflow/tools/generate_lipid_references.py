from model_workflow.utils.constants import LIPID_REFERENCES_FILENAME
from model_workflow.utils.auxiliar import load_json, save_json

from model_workflow.tools.get_inchi_keys import get_inchi_keys, is_in_swiss_lipids, is_in_LIPID_MAPS
from model_workflow.utils.type_hints import *
from model_workflow.utils.warnings import warn


def generate_lipid_references(structure: 'Structure',
                              universe: 'Universe',
                              ) -> List[dict]:
    # Patch case where there no internet
    try:
        # This would return a ConnectionError
        is_in_swiss_lipids('test')
    except:
        # Then we map the lipids/membrane
        warn('There was a problem connecting to the SwissLipids database.')
        return None

<<<<<<< HEAD
    if not universe: raise RuntimeError('Missing universe')

    if universe.universe.atoms.charges is None:
=======
    if not universe.universe.atoms.charges.any(): # AGUS: he añadido .any() porque el error me lo indicaba, pero también me sugería .all() , no sé cuál encaja mejor
>>>>>>> fcaa68e2
        print('Topology file does not have charges, cannot generate lipid references.')
        return save_json([], LIPID_REFERENCES_FILENAME)

    # Get InChI keys of non-proteic/non-nucleic residues
    inchi_keys = get_inchi_keys(universe, structure)

    lipid_references = []
    for inchikey, res_data in inchi_keys.items():
        SL_data = is_in_swiss_lipids(inchikey)
        LM_data = is_in_LIPID_MAPS(inchikey)

        # We don't use lipid data for now, if we have it it is present in LIPID MAPS
        if SL_data or LM_data:
            lipid_references.append({'inchikey': inchikey,
                                     'resname': list(res_data['resname'])[0],
                                     'resindices': list(map(int, res_data['resindices'])),
                                     'indices': structure.select_residue_indices(res_data['resindices']).to_ngl(),
                                     'swisslipids': SL_data,
                                     'lipidmaps': LM_data,
                                     })
            cls = res_data['classification']
            # If the residue is a lipid, we check if it is classified as fatty
            if all('fatty' not in classes for classes in cls):
                warn(f'The InChIKey {inchikey} of {str(res_data["resname"])} is not '
                     f'classified as fatty {cls} but it is a lipid')

            # Glucolipids are saved separately to solve a problem with FATSLiM later (ex: A01IR)
            if type(cls) == list and all(len(classes) > 1 for classes in cls):
                lipid_references[-1]['resgroups'] = list(map(int, res_data['resgroups']))

        else:
            # If the InChIKey is not in SwissLipids or LIPID MAPS, we check if it is classified as fatty
            if any('fatty' in classes for classes in res_data['classification']):
                warn(f'The InChIKey {inchikey} of {str(res_data["resname"])} is '
                     f'classified as fatty but is not a lipid.\n'
                     f'Resindices: {str(res_data["resindices"])}')

    save_json(lipid_references, LIPID_REFERENCES_FILENAME)
    return lipid_references<|MERGE_RESOLUTION|>--- conflicted
+++ resolved
@@ -18,13 +18,7 @@
         warn('There was a problem connecting to the SwissLipids database.')
         return None
 
-<<<<<<< HEAD
-    if not universe: raise RuntimeError('Missing universe')
-
-    if universe.universe.atoms.charges is None:
-=======
     if not universe.universe.atoms.charges.any(): # AGUS: he añadido .any() porque el error me lo indicaba, pero también me sugería .all() , no sé cuál encaja mejor
->>>>>>> fcaa68e2
         print('Topology file does not have charges, cannot generate lipid references.')
         return save_json([], LIPID_REFERENCES_FILENAME)
 
