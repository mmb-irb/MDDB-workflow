--- conflicted
+++ resolved
@@ -18,17 +18,9 @@
         warn('There was a problem connecting to the SwissLipids database.')
         return None
 
-<<<<<<< HEAD
-    if universe.atoms.charges is None:
+    if not universe.universe.atoms.charges.any(): # AGUS: he añadido .any() porque el error me lo indicaba, pero también me sugería .all() , no sé cuál encaja mejor
         print('Topology file does not have charges, cannot generate lipid references.')
         return save_json([], lipid_map_filepath)
-    
-    print('-> Getting lipid references')
-=======
-    if not universe.universe.atoms.charges.any(): # AGUS: he añadido .any() porque el error me lo indicaba, pero también me sugería .all() , no sé cuál encaja mejor
-        print('Topology file does not have charges, cannot generate lipid references.')
-        return save_json([], LIPID_REFERENCES_FILENAME)
->>>>>>> c746462f
 
     # Get InChI keys of non-proteic/non-nucleic residues
     inchi_keys = get_inchi_keys(universe, structure)
