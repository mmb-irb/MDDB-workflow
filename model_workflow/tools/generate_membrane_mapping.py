--- conflicted
+++ resolved
@@ -1,24 +1,14 @@
 import os
 import numpy as np
 from biobb_mem.fatslim.fatslim_membranes import fatslim_membranes, parse_index
-<<<<<<< HEAD
-from model_workflow.utils.auxiliar import load_json, save_json
-from model_workflow.utils.topology_converter import to_MDAnalysis_topology
-from model_workflow.tools.get_inchi_keys import get_inchi_keys, is_in_swiss_lipids, is_in_LIPID_MAPS
-=======
 from model_workflow.utils.auxiliar import save_json
->>>>>>> b746689c
 from model_workflow.utils.type_hints import *
 from contextlib import redirect_stdout
 
 def generate_membrane_mapping(lipid_map : List[dict],
                               structure_file : 'File',
-<<<<<<< HEAD
-                              output_membrane_filepath : str,
-=======
                               universe: 'Universe',
                               output_membrane_filepath: str,
->>>>>>> b746689c
                               ) -> List[dict]:
     """
     Generates a list of residue numbers of membrane components from a given structure and topology file.
@@ -42,49 +32,6 @@
         - If debug is enabled, the function returns additional information including lipid residues, neighbors, counts, and clusters.
     """
     print('-> Generating membrane mapping')
-<<<<<<< HEAD
-    assert topology_file.extension == 'json', 'Input topology file must be in json format: '+ topology_file.extension
-    # Check the topology has charges or the code further will fail
-    topology_data = load_json(topology_file.absolute_path)
-    topology_charges = topology_data.get('atom_charges', None)
-    if not topology_charges:
-        save_json(mem_map_js, output_membrane_filepath)
-        return mem_map_js
-    mda_top = to_MDAnalysis_topology(topology_file.absolute_path)
-    u = MDAnalysis.Universe(mda_top, structure_file.absolute_path)
-    # Get InChI keys of non-proteic/non-nucleic residues
-    inchi_keys = get_inchi_keys(u, structure)
-    # Classsify the residues as lipid or not
-    lipid_ridx, glclipid_ridx = [], []
-    references = {}
-    for inchikey, res_data in inchi_keys.items():
-        SL_data = is_in_swiss_lipids(inchikey)
-        LM_data = is_in_LIPID_MAPS(inchikey)
-        # We don't use lipid data for now, if we have it it is present in LIPID MAPS
-        if SL_data or LM_data:
-            references[inchikey] = {'resname': list(res_data['resname'])[0],
-                                    'resindices': list(map(int, res_data['resindices'])),
-                                    'indices': structure.select_residue_indices(res_data['resindices']).to_ngl(),
-                                    'swisslipids': SL_data,
-                                    'lipidmaps': LM_data,
-                                    }
-            lipid_ridx.extend(res_data['resindices'])
-            if all('fatty' not in classes for classes in res_data['classification']):
-                warn(f'The InChIKey {inchikey} of {str(res_data["resname"])} is not '
-                     f'classified as fatty {res_data["classification"]} but it is a lipid')
-            # Glucolipids are saved separately to solve a problem with FATSLiM later
-            if all(len(classes)>1 for classes in res_data['classification']):
-                for grp in res_data['resgroups']:
-                    if len(grp)>1:
-                        glclipid_ridx.append(grp)
-        else:
-            if any('fatty' in classes for classes in res_data['classification']):
-                warn(f'The InChIKey {inchikey} of {str(res_data["resname"])} is '
-                     f'classified as fatty but is not a lipid.\n'
-                     f'Resindices: {str(res_data["resindices"])}')
-=======
-
->>>>>>> b746689c
     # Prepare the membrane mapping OBJ/JSON
     mem_map_js = {'n_mems': 0, 'mems': {}, 'no_mem_lipid': {}}
     # if no lipids are found, we save the empty mapping and return
