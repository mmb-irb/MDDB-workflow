import os
import numpy as np
from biobb_mem.fatslim.fatslim_membranes import fatslim_membranes, parse_index
from model_workflow.utils.auxiliar import save_json
from model_workflow.utils.type_hints import *
from contextlib import redirect_stdout

def generate_membrane_mapping(lipid_map : List[dict],
                              structure_file : 'File',
                              universe: 'Universe',
                              output_filepath: str,
                              ) -> List[dict]:
    """
    Generates a list of residue numbers of membrane components from a given structure and topology file.
    Args:
        structure (Structure): The molecular structure to analyze.
        standard_topology_file (File): The topology file in JSON format.
        structure_file (File): The structure file.
        debug (bool, optional): If True, additional debug information is returned. Defaults to False.
    
    Returns:
        List[dict]: A list containing the membrane mapping. If debug is True, additional information is returned.
    
    Raises:
        AssertionError: If the topology file is not in JSON format.
    
    Notes:
        - The function identifies lipid and non-lipid residues based on InChI keys.
        - It classifies residues and checks for potential misclassifications.
        - Lipid residues are selected and neighboring lipids are found.
        - Clusters of lipids are identified, and clusters with more than 30 lipids are considered as membranes.
        - If debug is enabled, the function returns additional information including lipid residues, neighbors, counts, and clusters.
    """

    if not universe: raise RuntimeError('Missing universe')

    # Prepare the membrane mapping OBJ/JSON
    mem_map_js = {'n_mems': 0, 'mems': {}, 'no_mem_lipid': {}}
<<<<<<< HEAD
=======
    # if no lipids are found, we save the empty mapping and return
    if len(lipid_map) == 0:
        # no lipids found in the structure.
        save_json(mem_map_js, output_membrane_filepath)
        return mem_map_js
>>>>>>> fcaa68e2
    
    # Select only the lipids and potential membrane members
    lipid_ridx = []
    for ref in lipid_map:
        lipid_ridx.extend(ref['resindices'])
    # if no lipids are found, we save the empty mapping and return
    if len(lipid_ridx) == 0:
        # no lipids found in the structure.
        save_json(mem_map_js, output_filepath)
        return mem_map_js
    glclipid_ridx = [grp for ref in lipid_map for grp in ref.get('resgroups', []) if len(grp) > 1]
    mem_candidates = universe.select_atoms(f'(resindex {" ".join(map(str,(lipid_ridx)))})')

    # for better leaflet assignation we only use polar atoms
    charges = abs(np.array([atom.charge for atom in universe.atoms]))
    polar_atoms = []
    for ridx in mem_candidates.residues.resindices:
        res = universe.residues[ridx]
        res_ch = charges[res.atoms.ix]
        max_ch_idx = np.argmax(res_ch)
        polar_atoms.append(res.atoms[max_ch_idx].index)
    polar_atoms = np.array(polar_atoms)
    headgroup_sel = f'(index {" ".join(map(str,(polar_atoms)))})'
    # Run FATSLiM to find the membranes
    prop = {
        'selection': headgroup_sel,
        'cutoff': 2.2,
        'ignore_no_box': True,
        'disable_logs': True,
        'return_hydrogen': True
    }
    output_ndx_path = "tmp_mem_map.ndx"
    print(' Running BioBB FATSLiM Membranes')
    with redirect_stdout(None):
        fatslim_membranes(input_top_path=structure_file.absolute_path,
                        output_ndx_path=output_ndx_path,
                        properties=prop)
    # Parse the output to get the membrane mapping
    mem_map = parse_index(output_ndx_path)
    os.remove(output_ndx_path)
    # Save the membrane mapping as a JSON file
    n_mems = len(mem_map)//2
    mem_map_js['n_mems'] = n_mems
    no_mem_lipids = set(mem_candidates.atoms.indices)
    for i in range(n_mems):
        # and they are not assigned to any membrane. FATSLiM indexes start at 1
        bot = (np.array(mem_map[f'membrane_{i+1}_leaflet_1'])-1).tolist()  # JSON does not support numpy arrays
        top = (np.array(mem_map[f'membrane_{i+1}_leaflet_2'])-1).tolist()
        top_ridx = universe.atoms[top].residues.resindices
        bot_rdix = universe.atoms[bot].residues.resindices
        # Some polar atoms from the glucids are to far from the polar atoms of the lipids
        top = set(top)
        bot = set(bot)
        remove_ridx = []
        for grp in glclipid_ridx:
            if np.in1d(grp, top_ridx).any():
                top.update(universe.residues[grp].atoms.indices)
                remove_ridx.append(grp)
                continue
            if np.in1d(grp,bot_rdix).any():
                bot.update(universe.residues[grp].atoms.indices)
                remove_ridx.append(grp)
        for grp in remove_ridx:
            glclipid_ridx.remove(grp)
        # Remove lipids not assigned to any membrane
        no_mem_lipids -= top
        no_mem_lipids -= bot
        # Check in which leaflets each of the polar atoms is and save them
        mem_map_js['mems'][(str(i))] = {
            'leaflets': {
                'bot': list(map(int, bot)),
                'top': list(map(int, top)),
                },
            'polar_atoms': {
                'bot': polar_atoms[np.in1d(polar_atoms, list(bot))].tolist(),
                'top': polar_atoms[np.in1d(polar_atoms, list(top))].tolist(),
            }
        }

    mem_map_js['no_mem_lipid'] = list(map(int, no_mem_lipids))
    # Print the results and save the membrane mapping
    no_mem_lipids_str = f'{len(glclipid_ridx)} lipid/s not assigned to any membrane.' if len(glclipid_ridx)>0 else ''
    print(f'{n_mems} membrane/s found. ' + no_mem_lipids_str)
    save_json(mem_map_js, output_filepath)
    return mem_map_js
<|MERGE_RESOLUTION|>--- conflicted
+++ resolved
@@ -36,14 +36,11 @@
 
     # Prepare the membrane mapping OBJ/JSON
     mem_map_js = {'n_mems': 0, 'mems': {}, 'no_mem_lipid': {}}
-<<<<<<< HEAD
-=======
     # if no lipids are found, we save the empty mapping and return
     if len(lipid_map) == 0:
         # no lipids found in the structure.
-        save_json(mem_map_js, output_membrane_filepath)
+        save_json(mem_map_js, output_filepath)
         return mem_map_js
->>>>>>> fcaa68e2
     
     # Select only the lipids and potential membrane members
     lipid_ridx = []
