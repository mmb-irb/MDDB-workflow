--- conflicted
+++ resolved
@@ -392,10 +392,8 @@
 # Set a flag to represent a not found reference
 NOT_FOUND_FLAG = 'notfound'
 
-<<<<<<< HEAD
-# Available analysis for NASSA
-NASSA_ANALYSES_LIST = [ 'bconf', 'coordist', 'bpcorr', 'crdcorr', 'stiff' ]
-=======
 # Reference id formats
 PDB_ID_FORMAT = r'^[1-9]{1}[a-zA-Z0-9]{3}$'
->>>>>>> e3dc6852
+
+# Available analysis for NASSA
+NASSA_ANALYSES_LIST = [ 'bconf', 'coordist', 'bpcorr', 'crdcorr', 'stiff' ]