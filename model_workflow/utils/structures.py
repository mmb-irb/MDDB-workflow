# Main handler of the toolbelt
import os
import re
import math
import pytraj
import MDAnalysis
import numpy as np
from scipy.special import comb # DANI: Substituye al math.comb porque fué añadido en python 3.8 y nosotros seguimos en 3.7
from bisect import bisect

from model_workflow.utils.file import File
from model_workflow.utils.selections import Selection
from model_workflow.utils.vmd_spells import get_vmd_selection_atom_indices, get_covalent_bonds
from model_workflow.utils.mdt_spells import sort_trajectory_atoms
from model_workflow.utils.auxiliar import InputError, MISSING_BONDS
from model_workflow.utils.auxiliar import is_imported, residue_name_to_letter, otherwise, warn
from model_workflow.utils.constants import SUPPORTED_ION_ELEMENTS, SUPPORTED_ELEMENTS
from model_workflow.utils.constants import STANDARD_COUNTER_CATION_ATOM_NAMES, STANDARD_COUNTER_ANION_ATOM_NAMES
from model_workflow.utils.constants import STANDARD_SOLVENT_RESIDUE_NAMES, STANDARD_COUNTER_ION_ATOM_NAMES
from model_workflow.utils.constants import STANDARD_DUMMY_ATOM_NAMES, DUMMY_ATOM_ELEMENT, CG_ATOM_ELEMENT
from model_workflow.utils.constants import PROTEIN_RESIDUE_NAME_LETTERS, NUCLEIC_RESIDUE_NAME_LETTERS
from model_workflow.utils.constants import DNA_RESIDUE_NAME_LETTERS, RNA_RESIDUE_NAME_LETTERS
from model_workflow.utils.constants import FATTY_RESIDUE_NAMES, STEROID_RESIDUE_NAMES
from model_workflow.utils.type_hints import *
Coords = Tuple[float, float, float]


# Set all available chains according to pdb standards
AVAILABLE_CAPS = ['A', 'B', 'C', 'D', 'E', 'F', 'G', 'H', 'I', 'J', 'K',
    'L', 'M', 'N', 'O', 'P', 'Q', 'R', 'S', 'T', 'U', 'V', 'W', 'X', 'Y', 'Z']
AVAILABLE_LOWS = ['a', 'b', 'c', 'd', 'e', 'f', 'g', 'h', 'i', 'j', 'k',
    'l', 'm', 'n', 'o', 'p', 'q', 'r', 's', 't', 'u', 'v', 'w', 'x', 'y', 'z']
AVAILABLE_LETTERS = AVAILABLE_CAPS + AVAILABLE_LOWS

# Set letters to be found in alphanumerical bases
hexadecimal_letters = set(AVAILABLE_CAPS[0:6] + AVAILABLE_LOWS[0:6])
alphanumerical_letters = set(AVAILABLE_CAPS[6:] + AVAILABLE_LOWS[6:])

# Set the expected number of bonds for each atom according to its element
coherent_bonds_with_hydrogen = {
    'H': { 'min': 1, 'max': 1 },
    'O': { 'min': 1, 'max': 2 },
    'N': { 'min': 1, 'max': 4 },
    'C': { 'min': 2, 'max': 4 },
    'S': { 'min': 1, 'max': 6 },
    'P': { 'min': 2, 'max': 6 },
}
# WARNING: Not deeply tested
coherent_bonds_without_hydrogen = {
    'O': { 'min': 0, 'max': 2 },
    'N': { 'min': 1, 'max': 3 },
    'C': { 'min': 1, 'max': 3 },
    'S': { 'min': 1, 'max': 4 },
    'P': { 'min': 2, 'max': 4 },
}

# Set the limit of residue numbers according to PDB format (4 characters, starts count at 1)
# This means the last number is 9999 and it is equivalent to index 9998
pdb_last_decimal_residue_index = 9998

class Atom:
    """An atom class."""

    def __init__ (self,
        name : Optional[str] = None,
        element : Optional[str] = None,
        coords : Optional[Coords] = None,
        ):
        self.name = name
        self.element = element
        self.coords = tuple(coords) if coords else None
        # Set variables to store references to other related instances
        # These variables will be set further by the structure
        self._structure = None
        self._index = None
        self._residue_index = None

    def __repr__ (self):
        return '<Atom ' + self.name + '>'

    def __eq__ (self, other):
        if type(self) != type(other):
            return False
        return self._residue_index == other._residue_index and self.name == other.name

    def __hash__ (self):
        return hash((self.index))

    def get_structure (self) -> Optional['Structure']:
        """The parent structure (read only).
        This value is set by the structure itself."""
        return self._structure
    structure = property(get_structure, None, None, "The parent structure (read only)")

    def get_index (self) -> Optional[int]:
        """The residue index according to parent structure residues (read only).
        This value is set by the structure itself."""
        return self._index
    index = property(get_index, None, None, "The residue index according to parent structure residues (read only)")

    def get_residue_index (self) -> int:
        """The atom residue index according to parent structure residues.
        If residue index is set then make changes in all the structure to make this change coherent."""
        return self._residue_index
    def set_residue_index (self, new_residue_index : int):
        # If the new residue index is the current residue index then do nothing
        # WARNING: It is important to stop this here or it could delete a residue which is not to be deleted
        if new_residue_index == self.residue_index:
            return
        # If there is not strucutre yet it means the residue is beeing set before the structure
        # We just save the residue index and wait for the structure to be set
        if not self.structure:
            self._residue_index = new_residue_index
            return
        # Relational indices are updated through a top-down hierarchy
        # Affected residues are the ones to update this atom internal residue index
        new_residue = self.structure.residues[new_residue_index]
        new_residue.add_atom(self)
    residue_index = property(get_residue_index, set_residue_index, None, 
                             "The atom residue index according to parent structure residues")

    def get_residue (self) -> Optional['Residue']:
        """The atom residue.
        If residue is set then make changes in all the structure to make this change coherent."""
        # If there is not strucutre yet it means the atom is beeing set before the structure
        # In this case it is not possible to get related residues in the structure
        # It also may happend that the residue is missing because the atom has been set rawly
        if not self.structure or self.residue_index == None:
            return None
        # Get the residue in the structure according to the residue index
        return self.structure.residues[self.residue_index]
    def set_residue (self, new_residue : 'Residue'):
        """Find the new residue index and set it as the atom residue index.
        Note that the residue must be set in the structure already."""
        new_residue_index = new_residue.index
        if new_residue_index == None:
            raise ValueError('Residue ' + str(new_residue) + ' is not set in the structure')
        self.set_residue_index(new_residue_index)
    residue = property(get_residue, set_residue, None, "The atom residue")

    def get_chain_index (self) -> Optional[int]:
        """Get the atom chain index according to parent structure chains."""
        # The residue may be missing if the atom has been set rawly
        if not self.residue:
            return None
        return self.residue.chain_index
    
    def set_chain_index (self, new_chain_index : int):
        """Set a new chain index.
        WARNING: You may create a new residue in this process."""
        # If the new chain index is the current chain index do nothing
        # WARNING: It is important to stop this here or it could delete a chain which is not to be deleted
        if new_chain_index == self.chain_index:
            return
        # If there is not strucutre yet it means the chain is beeing set before the structure
        # We just save the chain index and wait for the structure to be set
        if not self.structure:
            self._chain_index = new_chain_index
            return
        # Relational indices are updated through a top-down hierarchy
        # Affected chains are the ones to update this residue internal chain index
        # WARNING: It is critical to find the new chain before removing/adding residues
        # WARNING: It may happend that we remove the last residue in the current chain and the current chain is purged
        # WARNING: Thus the 'new_chain_index' would be obsolete since the structure.chains list would have changed
        new_chain = self.structure.chains[new_chain_index]
        # Set the new residue where this atom will be appended
        new_residue = new_chain.find_residue(self.residue.number, self.residue.icode)
        # If it does not exist yet then create it
        # It will be a copy of the current residue (name, number and icode) but in the new chain
        if not new_residue:
            new_residue = Residue(self.residue.name, self.residue.number, self.residue.icode)
            self.structure.set_new_residue(new_residue)
            new_chain.add_residue(new_residue)
        # Now remove this atom from its current residue and move it to the new chain residue
        new_residue.add_atom(self)
    chain_index = property(get_chain_index, set_chain_index, None, 
                           "The atom chain index according to parent structure chains (read only)")

    def get_chain (self) -> Optional['Chain']:
        """The atom chain (read only).
        In order to change the chain it must be changed in the atom residue."""
        # If there is not strucutre yet it means the atom is beeing set before the structure
        # In this case it is not possible to get related residues in the structure
        # It also may happend that the chain is missing because the atom has been set rawly
        if not self.structure or self.chain_index == None:
            return None
        # Get the chain in the structure according to the chain index
        return self.structure.chains[self.chain_index]
    chain = property(get_chain, None, None, "The atom chain (read only)")

    def get_bonds (self, skip_ions : bool = False, skip_dummies : bool = False) -> Optional[ List[int] ]:
        """Get indices of other atoms in the structure which are covalently bonded to this atom."""
        if not self.structure:
            raise ValueError('The atom has not a structure defined')
        if self.index == None:
            raise ValueError('The atom has not an index defined')
        bonds = self.structure.bonds[self.index]
        # If the skip ions argument is passed then remove atom indices of supported ion atoms
        if skip_ions:
            bonds = list(set(bonds) - self.structure.ion_atom_indices)
        if skip_dummies:
            bonds = list(set(bonds) - self.structure.dummy_atom_indices)
        return bonds

    # Atoms indices of atoms in the structure which are covalently bonded to this atom
    bonds = property(get_bonds, None, None, 
                     'Atoms indices of atoms in the structure which are covalently bonded to this atom')

    def get_bonded_atoms (self) -> List['Atom']:
        """Get bonded atoms."""
        return [ self.structure.atoms[atom_index] for atom_index in self.bonds ]

    def get_selection (self) -> 'Selection':
        """Generate a selection for this atom."""
        return Selection([self.index])

    def copy (self) -> 'Atom':
        """Make a copy of the current atom."""
        atom_copy = Atom(self.name, self.element, self.coords)
        atom_copy._structure = self._structure
        atom_copy._index = self._index
        atom_copy._residue_index = self._residue_index
        return atom_copy

    def is_fatty_candidate (self) -> bool:
        """
        Check if this atom meets specific criteria:
        1. It is a carbon
        2. It is connected only to other carbons and hydrogens
        3. It is connected to 1 or 2 carbons
        """
        # Ignore non carbon atoms
        if self.element != 'C':
            return False
        # Get bonded atom elements
        bonded_atoms_elements = [ atom.element for atom in self.get_bonded_atoms() ]
        # Check only carbon and hydrogen atoms to be bonded
        if any((element != 'C' and element != 'H') for element in bonded_atoms_elements):
            return False
        # Check it is connected to 1 or 2 carbons
        connected_carbons_count = bonded_atoms_elements.count('C')
        if connected_carbons_count != 1 and connected_carbons_count != 2:
            return False
        return True

    def is_carbohydrate_candidate (self) -> bool:
        """
        Check if this atom meets specific criteria:
        1. It is a carbon
        2. It is connected only to other carbons, hydrogens or oxygens
        3. It is connected to 1 or 2 carbons
        4. It is connected to 1 oxygen
        """
        # Ignore non carbon atoms
        if self.element != 'C':
            return False
        # Get bonded atom elements
        bonded_atoms_elements = [ atom.element for atom in self.get_bonded_atoms() ]
        # Check only carbon and hydrogen atoms to be bonded
        if any((element != 'C' and element != 'H' and element != 'O') for element in bonded_atoms_elements):
            return False
        # Check it is connected to 1 or 2 carbons
        connected_carbons_count = bonded_atoms_elements.count('C')
        if connected_carbons_count != 1 and connected_carbons_count != 2:
            return False
        # Check it is connected to 1 oxygen
        connected_oxygens_count = bonded_atoms_elements.count('O')
        if connected_oxygens_count != 1:
            return False
        return True

    def is_ion (self) -> bool:
        """Check if it is an ion by checking if it has no bonds with other atoms."""
        return len(self.bonds) == 0

    def guess_element (self) -> str:
        """Guess an atom element from its name and number of bonds."""
        # If the atom name is among the known dummy atoms then return a standard element for dummy atoms
        if self.name.upper() in STANDARD_DUMMY_ATOM_NAMES:
            return DUMMY_ATOM_ELEMENT
        # If the element is already the "coarse grained" flag then return this very same flag
        # WARNING: This has to be preset before guessing or the guess may fail
        if self.is_cg():
            return CG_ATOM_ELEMENT
        # If the name is SOD and it is a lonely atom then it is clearly sodium, not sulfur
        if self.name.upper() == 'SOD' and self.residue.atom_count == 1:
            return 'Na'
        # Find a obvios element name in the atom name
        element = self.get_name_suggested_element()
        # CA may refer to calcium or alpha carbon, so the number of atoms in the residue is decisive
        if element == 'Ca' and self.residue.atom_count >= 2:
            return 'C'
        # NA may refer to sodium or some ligand nitrogen, so the number of atoms in the residue is decisive
        if element == 'Na' and self.residue.atom_count >= 2:
            return 'N'
        return element

    def get_name_suggested_element (self) -> str:
        """Guess an atom element from its name only."""
        # Get the atom name and its characters length
        name = self.name
        length = len(name)
        next_character = None
        for i, character in enumerate(name):
            # Get the next character, since element may be formed by 2 letters
            if i < length - 1:
                next_character = name[i+1]
                # If next character is not a string then ignore it
                if not next_character.isalpha():
                    next_character = None
            # Try to get all possible matches between the characters and the supported atoms
            # First letter is always caps
            character = character.upper()
            # First try to match both letters together
            if next_character:
                # Start with the second letter in caps
                next_character = next_character.upper()
                both = character + next_character
                if both in SUPPORTED_ELEMENTS:
                    return both
                # Continue with the second letter in lowers
                next_character = next_character.lower()
                both = character + next_character
                if both in SUPPORTED_ELEMENTS:
                    return both
            # Finally, try with the first character alone
            if character in SUPPORTED_ELEMENTS:
                return character
        raise InputError(f"Cannot guess atom element from atom name '{name}'")

    def get_label (self) -> str:
        """Get a standard label."""
        return f'{self.residue.label}.{self.name} (index {self.index})'
    # The atom standard label (read only)
    label = property(get_label, None, None)

    # Ask if the current atom is in coarse grain
    def is_cg (self) -> bool:
        return self.element == CG_ATOM_ELEMENT

class Residue:
    """A residue class."""
    def __init__ (self,
        name : Optional[str] = None,
        number : Optional[int] = None,
        icode : Optional[str] = None,
        ):
        self.name = name
        self.number = number
        self.icode = icode
        # Set variables to store references to other related instaces
        # These variables will be set further by the structure
        self._structure = None
        self._index = None
        self._atom_indices = []
        self._chain_index = None
        self._classification = None

    def __repr__ (self):
        return f'<Residue {self.name}{self.number}{self.icode if self.icode else ""}>'

    def __eq__ (self, other):
        if type(self) != type(other):
            return False
        return (
            self._chain_index == other._chain_index and
            #self.name == other.name and
            self.number == other.number and
            self.icode == other.icode
        )

    def __hash__ (self):
        # WARNING: This is susceptible to duplicated residues
        return hash((self._chain_index, self.number, self.icode))
        # WARNING: This is not susceptible to duplicated residues
        #return hash(tuple(self._atom_indices))

    def get_structure (self) -> Optional['Structure']:
        """Get the parent structure (read only).
        This value is set by the structure itself."""
        return self._structure
    structure = property(get_structure, None, None, 
                         "The parent structure (read only)")

    def get_index (self) -> Optional[int]:
        """Get the residue index according to parent structure residues (read only).
        This value is set by the structure itself."""
        return self._index
    def set_index (self, index):
        # Update residue atoms
        for atom in self.atoms:
            atom._residue_index = index
        # Update residue chain
        chain_residue_index = self.chain._residue_indices.index(self._index)
        self.chain._residue_indices[chain_residue_index] = index
        # Finally update self index
        self._index = index
    index = property(get_index, set_index, None, 
                     "The residue index according to parent structure residues (read only)")

    def get_atom_indices (self) -> List[int]:
        """Get the atom indices according to parent structure atoms for atoms in this residue.
        If atom indices are set then make changes in all the structure to make this change coherent."""
        return self._atom_indices
    def set_atom_indices (self, new_atom_indices : List[int]):
        # If there is not strucutre yet it means the residue is beeing set before the structure
        # We just save atom indices and wait for the structure to be set
        if not self.structure:
            self._atom_indices = new_atom_indices
            return
        # Update the current atoms
        for atom in self.atoms:
            atom._residue_index = None
        # Update the new atoms
        for index in new_atom_indices:
            atom = self.structure.atoms[index]
            atom._residue_index = self.index
        # Now new indices are coherent and thus we can save them
        self._atom_indices = new_atom_indices
    atom_indices = property(get_atom_indices, set_atom_indices, None, 
                            "The atom indices according to parent structure atoms for atoms in this residue")

    def get_atoms (self) -> List['Atom']:
        """Get the atoms in this residue.
        If atoms are set then make changes in all the structure to make this change coherent."""
        # If there is not strucutre yet it means the chain is beeing set before the structure
        # In this case it is not possible to get related atoms in the structure
        if not self.structure:
            return []
        # Get atoms in the structure according to atom indices
        atoms = self.structure.atoms
        return [ atoms[atom_index] for atom_index in self.atom_indices ]
    def set_atoms (self, new_atoms : List['Atom']):
        # Find indices for new atoms and set their indices as the new atom indices
        # Note that atoms must be set in the structure already
        new_atom_indices = []
        for new_atom in new_atoms:
            new_atom_index = new_atom.index
            if new_atom_index == None:
                raise ValueError('Atom ' + str(new_atom) + ' is not set in the structure')
            new_atom_indices.append(new_atom_index)
        self.set_atom_indices(new_atom_indices)
    atoms = property(get_atoms, set_atoms, None, "The atoms in this residue")

    # Get the number of atoms in the residue
    def get_atom_count (self) -> int:
        return len(self.atom_indices)
    atom_count = property(get_atom_count, None, None, "The number of atoms in the residue (read only)")

    def add_atom (self, new_atom : 'Atom'):
<<<<<<< HEAD
        """Add an atom to the residue."""
=======
        # Remove the atom from its previous residue owner
        if new_atom.residue_index:
            new_atom.residue.remove_atom(new_atom)
>>>>>>> e0603789
        # Insert the new atom index in the list of atom indices keeping the order
        new_atom_index = new_atom.index
        sorted_atom_index = bisect(self.atom_indices, new_atom_index)
        self.atom_indices.insert(sorted_atom_index, new_atom_index)
        # Update the atom internal index
        new_atom._residue_index = self.index

    def remove_atom (self, current_atom : 'Atom'):
        """Remove an atom from the residue."""
        # Remove the current atom index from the atom indices list
        self.atom_indices.remove(current_atom.index) # This index MUST be in the list
        # If we removed the last atom then this residue must be removed from its structure
        if len(self.atom_indices) == 0 and self.structure:
            self.structure.purge_residue(self)
        # Update the atom internal index
        current_atom._residue_index = None

    # The residue chain index according to parent structure chains
    # If chain index is set then make changes in all the structure to make this change coherent
    def get_chain_index (self) -> int:
        return self._chain_index
    def set_chain_index (self, new_chain_index : int):
        # If the new chain index is the current chain index do nothing
        # WARNING: It is important to stop this here or it could delete a chain which is not to be deleted
        if new_chain_index == self.chain_index:
            return
        # If there is not strucutre yet it means the chain is beeing set before the structure
        # We just save the chain index and wait for the structure to be set
        if not self.structure:
            self._chain_index = new_chain_index
            return
        # Relational indices are updated through a top-down hierarchy
        # Affected chains are the ones to update this residue internal chain index
        # WARNING: It is critical to find the new chain before removing/adding residues
        # WARNING: It may happend that we remove the last residue in the current chain and the current chain is purged
        # WARNING: Thus the 'new_chain_index' would be obsolete since the structure.chains list would have changed
        new_chain = self.structure.chains[new_chain_index]
        if self.chain:
            self.chain.remove_residue(self)
        new_chain.add_residue(self)
    chain_index = property(get_chain_index, set_chain_index, None, 
                           "The residue chain index according to parent structure chains")

    # The residue chain
    # If chain is set then make changes in all the structure to make this change coherent
    def get_chain (self) -> Optional['Chain']:
        # If there is not strucutre yet then it means the residue is set before the structure
        # In this case it is not possible to get related chain in the structure
        if not self.structure or self.chain_index == None:
            return None
        # Get the chain in the structure according to the chain index
        return self.structure.chains[self.chain_index]
    def set_chain (self, new_chain : Union['Chain', str]):
        # In case the chain is just a string we must find/create the corresponding chain
        if type(new_chain) == str:
            letter = new_chain
            # Get the residue structure
            structure = self.structure
            if not structure:
                raise ValueError(f'Cannot find the corresponding {new_chain} chain without the structure')
            # Find if the letter belongs to an already existing chain
            new_chain = structure.get_chain_by_name(letter)
            # If the chain does not exist yet then create it
            if not new_chain:
                new_chain = Chain(name=letter)
                structure.set_new_chain(new_chain)
        # Find the new chain index and set it as the residue chain index
        # Note that the chain must be set in the structure already
        new_chain_index = new_chain.index
        if new_chain_index == None:
            raise ValueError(f'Chain {new_chain} is not set in the structure')
        self.set_chain_index(new_chain_index)
    chain = property(get_chain, set_chain, None, "The residue chain")

    def get_bonded_atom_indices (self) -> List[int]:
        """Get atom indices from atoms bonded to this residue."""
        # Get all bonds among residue atoms
        all_bonds = []
        for atom in self.atoms:
            all_bonds += atom.bonds
        # Remove self atom indices from the list
        external_bonds = set(all_bonds) - set(self.atom_indices)
        return list(external_bonds)

    def get_bonded_atoms (self) -> List['Atom']:
        """Get atoms bonded to this residue."""
        return [ self.structure.atoms[atom_index] for atom_index in self.get_bonded_atom_indices() ]

    def get_bonded_residue_indices (self) -> List[int]:
        """Get residue indices from residues bonded to this residue."""
        return list(set([ atom.residue_index for atom in self.get_bonded_atoms() ]))

    def get_bonded_residues (self) -> List['Residue']:
        """Get residues bonded to this residue."""
        return [ self.structure.residues[residue_index] for residue_index in self.get_bonded_residue_indices() ]

    def is_bonded_with_residue (self, other : 'Residue') -> bool:
        """Given another residue, check if it is bonded with this residue."""
        bonded_atom_indices = set(self.get_bonded_atom_indices())
        if next((index for index in other.atom_indices if index in bonded_atom_indices), None) != None: return True
        return False

    def get_classification (self) -> str:
        """
        Get the residue biochemistry classification.

        WARNING: Note that this logic will not work in a structure without hydrogens.

        Available classifications:
        - protein
        - dna
        - rna
        - carbohydrate
        - fatty
        - steroid
        - ion
        - solvent
        - acetyl
        - amide
        - other
        """
        # Return the internal value, if any
        if self._classification:
            return self._classification
        # If this is a CG residue then we can not classify it
        if self.is_cg(): return self.get_classification_by_name()
        # If we dont have a value then we must classify the residue
        # -------------------------------------------------------------------------------------------------------
        # Ions are single atom residues
        if self.atom_count == 1:
            self._classification = 'ion'
            return self._classification
        # -------------------------------------------------------------------------------------------------------
        # At this point we need atoms to have elements fixed
        # WARNING: missing elements would result in silent failure to recognize some classifications
        if self.structure._fixed_atom_elements == False:
            self.structure.fix_atom_elements()
        # Solvent is water molecules
        # First rely on the residue name
        if self.name in STANDARD_SOLVENT_RESIDUE_NAMES:
            self._classification = 'solvent'
            return self._classification
        # It may be water with a not known name
        # Literally check if its a molecule with 3 atoms: 2 hydrogens and 1 oxygen
        if self.atom_count == 3:
            atom_elements = [ atom.element for atom in self.atoms ]
            if atom_elements.count('H') == 2 and atom_elements.count('O') == 1:
                self._classification = 'solvent'
                return self._classification
        # -------------------------------------------------------------------------------------------------------
        # Protein definition according to vmd:
        # a residue with atoms named C, N, CA, and O
        # In our case we accept OC1 and OC2 or OT1 and OT2 instead of O for terminal residues
        atom_names = set([ atom.name for atom in self.atoms ])
        if ( all((name in atom_names) for name in ['C', 'N', 'CA']) and (
            'O' in atom_names or { 'OC1', 'OC2' } <= atom_names or { 'OT1', 'OT2' } <= atom_names
        )):
            self._classification = 'protein'
            return self._classification
        # -------------------------------------------------------------------------------------------------------
        # Nucleic acids definition according to vmd:
        # a residue with atoms named P, O1P, O2P and either O3’, C3’, C4’, C5’, O5’ or O3*, C3*, C4*, C5*, O5*
        # Apparently it has been fixed so now a residue does not need to be phosphorylated to be considered nucleic
        # LORE: This included the condition "all((name in atom_names) for name in ['P', 'OP1', 'OP2'])"
        if (( all((name in atom_names) for name in ["O3'", "C3'", "C4'", "C5'", "O5'"]) or
            all((name in atom_names) for name in ["O3*", "C3*", "C4*", "C5*", "O5*"]) )):
            # At this point we know it is nucleic
            # We must tell the difference between DNA and RNA
            if "O2'" in atom_names or "O2*" in atom_names:
                self._classification = 'rna'
            else:
                self._classification = 'dna'
            return self._classification
        # -------------------------------------------------------------------------------------------------------
        # To define carbohydrates search for rings made of 1 oxygen and 'n' carbons
        # WARNING: This logic may fail for some very specific molecules such as furine
        # LIMITATION: This logic only aims for cyclical carbohydrates. The linear form of carbohydrates is not yet consider
        rings = self.find_rings(6)
        for ring in rings:
            ring_elements = [ atom.element for atom in ring ]
            # Check the ring has 1 oxygen
            oxygen_count = ring_elements.count('O')
            if oxygen_count != 1:
                continue
            # Check the rest are only carbon
            carbon_count = ring_elements.count('C')
            if carbon_count != len(ring) - 1:
                continue
            self._classification = 'carbohydrate'
            return self._classification
        # -------------------------------------------------------------------------------------------------------
        # To define steroids search for 3 6-carbon rings and 1 5-carbon ring (at least)
        # WARNING: According to this logic some exotical non-steroid molecules may result in false positives
        num_6_carbon_rings = 0
        num_5_carbon_rings = 0
        for ring in rings:
            ring_elements = [ atom.element for atom in ring ]
            if any(element != 'C' for element in ring_elements):
                continue
            ring_lenght = len(ring)
            if ring_lenght == 5:
                num_5_carbon_rings += 1
            if ring_lenght == 6:
                num_6_carbon_rings += 1
        if num_6_carbon_rings >= 3 and num_5_carbon_rings >= 1:
            self._classification = 'steroid'
            return self._classification
        # -------------------------------------------------------------------------------------------------------
        # To define fatty acids search for a series of carbon atoms connected together (3 at least)
        # These carbon atoms must be connected only to hydrogen in addition to 1-2 carbon
        # These carbons must not be bonded in a cycle so check atoms not be repeated in the series
        bonded_fatty_atoms = []
        def get_bonded_fatty_atoms_recursive (current_atom : Atom, previous_atom : Optional[Atom] = None) -> bool:
            # Iterate over the input atom bonded atoms
            for bonded_atom in current_atom.get_bonded_atoms():
                # Discard the previous atom to avoid an infinite loop
                if bonded_atom == previous_atom:
                    continue
                # If we find an atom which is already in the fatty atoms list then it means we are cycling
                if bonded_atom in bonded_fatty_atoms:
                    return False
                # If this is not a fatty atom then discard it
                if not bonded_atom.is_fatty_candidate():
                    continue
                # Add the current bonded fatty atom to the list
                bonded_fatty_atoms.append(bonded_atom)
                # Find more bonded fatty atoms and add them to list as well
                if get_bonded_fatty_atoms_recursive(current_atom=bonded_atom, previous_atom=current_atom) == False:
                    return False
            return True
        # Now check all atoms and try to set the series until we find one which works
        already_checked_atoms = []
        for atom in self.atoms:
            # If we already checked this atom trough the recursive logic then skip it
            if atom in already_checked_atoms:
                continue
            # If the atom is not a fatty candidate then skip it
            if not atom.is_fatty_candidate():
                continue
            # Now that we have found a suitable candidate atom we start the series
            bonded_fatty_atoms = [atom]
            if get_bonded_fatty_atoms_recursive(atom) and len(bonded_fatty_atoms) >= 3:
                self._classification = 'fatty'
                return self._classification
            already_checked_atoms += bonded_fatty_atoms
        # -------------------------------------------------------------------------------------------------------
        # Check if it is an acetylation capping terminal
        if self.name == 'ACE':
            self._classification = 'acetyl'
            return self._classification
        # -------------------------------------------------------------------------------------------------------
        # Check if it is an N-methyl amide capping terminal
        if self.name == 'NME':
            self._classification = 'amide'
            return self._classification
        # -------------------------------------------------------------------------------------------------------
        self._classification = 'other'
        return self._classification
    
    def get_classification_by_name (self) -> str:
        """
        Set an alternative function to "try" to classify the residues according only to its name.
        This is useful for corase grain residues whose atoms may not reflect the real atoms.
        WARNING: This logic is very limited and will return "unknown" most of the times.
        WARNING: This logic relies mostly in atom names, which may be not standard.
        """
        if self.name in PROTEIN_RESIDUE_NAME_LETTERS:
            return 'protein'
        if self.name in DNA_RESIDUE_NAME_LETTERS:
            return 'dna'
        if self.name in RNA_RESIDUE_NAME_LETTERS:
            return 'rna'
        if self.name in NUCLEIC_RESIDUE_NAME_LETTERS:
            return 'nucleic'
        if self.name in FATTY_RESIDUE_NAMES:
            return 'fatty'
        if self.name in STEROID_RESIDUE_NAMES:
            return 'steroid'
        if self.name in STANDARD_COUNTER_ION_ATOM_NAMES:
            return 'ion'
        if self.name in STANDARD_SOLVENT_RESIDUE_NAMES:
            return 'solvent'
        # If we do not know what it is
        return 'unknown'

    # The residue biochemistry classification (read only)
    classification = property(get_classification, None, None)

    def get_selection (self) -> 'Selection':
        """Generate a selection for this residue."""
        return Selection(self.atom_indices)

    def copy (self) -> 'Residue':
        """Make a copy of the current residue."""
        residue_copy = Residue(self.name, self.number, self.icode)
        residue_copy._structure = self._structure
        residue_copy._index = self._index
        residue_copy._atom_indices = self._atom_indices
        residue_copy._chain_index = self._chain_index
        return residue_copy

    def get_letter (self) -> str:
        """Get the residue equivalent single letter code.
        Note that this makes sense for aminoacids and nucleotides only.
        Non recognized residue names return 'X'."""
        return residue_name_to_letter(self.name)

    def get_formula (self) -> str:
        """Get the formula of the residue."""
        elements = [ atom.element for atom in self.atoms ]
        unique_elements = list(set(elements))
        formula = ''
        for unique_element in unique_elements:
            count = elements.count(unique_element)
            number = get_lower_numbers(str(count)) if count > 1 else ''
            formula += unique_element + number
        return formula

    def find_rings (self, max_ring_size : int) -> List[ List[Atom] ]:
        """Find rings in the residue."""
        return self.structure.find_rings(max_ring_size, selection=self.get_selection())
    
    def split (self,
        first_residue_atom_indices : List[int],
        second_residue_atom_indices : List[int],
        first_residue_name : Optional[str] = None,
        second_residue_name : Optional[str] = None,
        first_residue_number : Optional[int] = None,
        second_residue_number : Optional[int] = None,
        first_residue_icode : Optional[str] = None,
        second_residue_icode : Optional[str] = None,
    ) -> Tuple['Residue', 'Residue']:
        """Split this residue in 2 residues and return them in a tuple.
        Keep things coherent in the structure (renumerate all residues below this one).
        Note that all residue atoms must be covered by the splits."""
        # This function is expected to be called in a residue with an already set structure
        if not self.structure:
            raise InputError('The split function should be called when the residue has an already defined structure')
        # Make sure all atoms in the residue are covered between both the first and the second residue
        if set(self.atom_indices) != set(first_residue_atom_indices + second_residue_atom_indices):
            print('Residue atoms: ' + ', '.join([ str(v) for v in set(self.atom_indices) ]))
            print('Covered atoms: ' + ', '.join([ str(v) for v in set(first_residue_atom_indices + second_residue_atom_indices) ]))
            raise InputError('All atom indices must be covered between both the first and the second residue')
        # Reuse this first residue instead of creating a new one
        if first_residue_name:
            self.name = first_residue_name
        if first_residue_number:
            self.number = first_residue_number
        if first_residue_icode:
            self.icode = first_residue_icode
        # Set the new second residue
        _second_residue_name = second_residue_name if second_residue_name else self.name
        _second_residue_number = second_residue_number if second_residue_number else self.number
        _second_residue_icode = second_residue_icode if second_residue_icode else get_next_letter(self.icode)
        second_residue = Residue(_second_residue_name, _second_residue_number, _second_residue_icode)
        second_residue._structure = self.structure
        new_residue_index = self.index + 1
        second_residue._index = new_residue_index
        # Insert the second residue in the structure residues list right after this residue
        self.structure.residues.insert(new_residue_index, second_residue)
        # Set the second residue index
        # Update the index of all residues which have been shifted after the insertion
        for residue_index in range(new_residue_index + 1, len(self.structure.residues)):
            residue = self.structure.residues[residue_index]
            residue.index = residue_index
        # Now transfer atoms from residue 1 to residue 2 as it is specified
        # Note that this will automatically update every atom
        second_residue.atom_indices = second_residue_atom_indices
        # Now add the new residue to the chain
        self.chain.add_residue(second_residue)

    def split_by_atom_names (self,
        first_residue_atom_names : List[str],
        second_residue_atom_names : List[str],
        first_residue_name : Optional[str] = None,
        second_residue_name : Optional[str] = None,
        first_residue_number : Optional[int] = None,
        second_residue_number : Optional[int] = None,
        first_residue_icode : Optional[str] = None,
        second_residue_icode : Optional[str] = None,
    ) -> Tuple['Residue', 'Residue']:
        """Parse atom names to atom indices and then call the split function."""
        # Check all atom names to exist in the residue
        input_atom_names = set(first_residue_atom_names + second_residue_atom_names)
        residue_atom_names = set([ atom.name for atom in self.atoms ])
        if input_atom_names != residue_atom_names:
            print(self)
            print(self.atoms)
            print('Input atom names: ' + ', '.join(input_atom_names))
            print('Residue atom names: ' + ', '.join(residue_atom_names))
            raise InputError('All residue atoms must be covered between both the first and the second residue atom names')
        # Convert atom names to atom indices
        first_residue_atom_indices = [ self.get_atom_by_name(name).index for name in first_residue_atom_names ]
        second_residue_atom_indices = [ self.get_atom_by_name(name).index for name in second_residue_atom_names ]
        # Call the actual split logic
        return self.split(first_residue_atom_indices, second_residue_atom_indices, first_residue_name,
            second_residue_name, first_residue_number, second_residue_number, first_residue_icode, second_residue_icode)

    def get_atom_by_name (self, atom_name : str) -> 'Atom':
        """Get a residue atom given its name."""
        return next(( atom for atom in self.atoms if atom.name == atom_name ), None)

    def get_label (self) -> str:
        """Get a standard label."""
        chainname = self.chain.name if self.chain.name.strip() else ''
        return f'{chainname}{self.number}{self.icode}({self.name})'
    label = property(get_label, None, None, 
                     "The residue standard label (read only)")

    def is_cg (self) -> bool:
        """Ask if the current residue is in coarse grain.
        Note that we assume there may be not hybrid aa/cg residues."""
        return any(atom.element == CG_ATOM_ELEMENT for atom in self.atoms)

class Chain:
    """A chain of residues."""
    def __init__ (self,
        name : Optional[str] = None,
        classification : Optional[str] = None,
        ):
        self.name = name
        self._classification = classification
        # Set variables to store references to other related instaces
        # These variables will be set further by the structure
        self._structure = None
        self._index = None
        self._residue_indices = []

    def __repr__ (self):
        return '<Chain ' + self.name + '>'

    def __eq__ (self, other):
        return self.name == other.name
    
    def __hash__ (self):
        return hash(self.name)

    # The parent structure (read only)
    # This value is set by the structure itself
    def get_structure (self) -> Optional['Structure']:
        return self._structure
    structure = property(get_structure, None, None, "The parent structure (read only)")

    # The residue index according to parent structure residues (read only)
    # This value is set by the structure itself
    def get_index (self) -> Optional[int]:
        return self._index
    # When the index is set all residues are updated with the next chain index
    def set_index (self, index : int):
        for residue in self.residues:
            residue._chain_index = index
        self._index = index
    index = property(get_index, set_index, None, "The residue index according to parent structure residues (read only)")

    # The residue indices according to parent structure residues for residues in this chain
    # If residue indices are set then make changes in all the structure to make this change coherent
    def get_residue_indices (self) -> List[int]:
        return self._residue_indices
    def set_residue_indices (self, new_residue_indices : List[int]):
        # If there is not strucutre yet it means the chain is beeing set before the structure
        # We just save residue indices and wait for the structure to be set
        if not self.structure:
            self._residue_indices = new_residue_indices
            return
        # Update the current residues
        for residue in self.residues:
            residue._chain_index = None
        # Update the new residues
        for index in new_residue_indices:
            residue = self.structure.residues[index]
            residue._chain_index = self.index
        # In case the new residue indices list is empty this chain must be removed from its structure
        if len(new_residue_indices) == 0:
            self.structure.purge_chain(self)
        # Now new indices are coherent and thus we can save them
        self._residue_indices = new_residue_indices
    residue_indices = property(get_residue_indices, set_residue_indices, None, "The residue indices according to parent structure residues for residues in this residue")

    def get_residues (self) -> List['Residue']:
        """The residues in this chain.
        If residues are set then make changes in all the structure to make this change coherent."""
        # If there is not strucutre yet it means the chain is beeing set before the structure
        # In this case it is not possible to get related residues in the structure
        if not self.structure:
            return []
        # Get residues in the structure according to residue indices
        residues = self.structure.residues
        return [ residues[residue_index] for residue_index in self.residue_indices ]
    
    def set_residues (self, new_residues : List['Residue']):
        """Find indices for new residues and set their indices as the new residue indices.
        Note that residues must be set in the structure already."""
        new_residue_indices = []
        for new_residue in new_residues:
            new_residue_index = new_residue.index
            if new_residue_index == None:
                raise ValueError(f'Residue {new_residue} is not set in the structure')
            new_residue_indices.append(new_residue_index)
        self.set_residue_indices(new_residue_indices)
    residues = property(get_residues, set_residues, None, "The residues in this chain")

    def add_residue (self, residue : 'Residue'):
        """Add a residue to the chain."""
        # Insert the new residue index in the list of residue indices keeping the order
        sorted_residue_index = bisect(self.residue_indices, residue.index)
        self.residue_indices.insert(sorted_residue_index, residue.index)
        # Update the residue internal chain index
        residue._chain_index = self.index

    def remove_residue (self, residue : 'Residue'):
        """Remove a residue from the chain.
        WARNING: Note that this function does not trigger the set_residue_indices."""
        self.residue_indices.remove(residue.index) # This index MUST be in the list
        # If we removed the last residue then this chain must be removed from its structure
        if len(self.residue_indices) == 0 and self.structure:
            self.structure.purge_chain(self)
        # Update the residue internal chain index
        residue._chain_index = None

    def get_atom_indices (self) -> List[int]:
        """Get atom indices for all atoms in the chain (read only).
        In order to change atom indices they must be changed in their corresponding residues."""
        return sum([ residue.atom_indices for residue in self.residues ], [])
    atom_indices = property(get_atom_indices, None, None, "Atom indices for all atoms in the chain (read only)")

    def get_atoms (self) -> List[int]:
        """Get the atoms in the chain (read only).
        In order to change atoms they must be changed in their corresponding residues."""
        return sum([ residue.atoms for residue in self.residues ], [])
    atoms = property(get_atoms, None, None, "Atoms in the chain (read only)")

    def get_atom_count (self) -> int:
        """Get the number of atoms in the chain (read only)."""
        return len(self.atom_indices)
    atom_count = property(get_atom_count, None, None, "Number of atoms in the chain (read only)")

    def get_residue_count (self) -> int:
        """Get the number of residues in the chain (read only)."""
        return len(self._residue_indices)
    residue_count = property(get_residue_count, None, None, "Number of residues in the chain (read only)")

    def get_classification (self) -> str:
        """Get the chain classification."""
        if self._classification:
            return self._classification
        self._classification = self.structure.get_selection_classification(self.get_selection())
        return self._classification

    def set_classification (self, classification : str):
        """Force the chain classification."""
        self._classification = classification

    classification = property(get_classification, set_classification, None,
                              "Classification of the chain (manual or automatic)")

    def get_sequence (self) -> str:
        """Get the residues sequence in one-letter code."""
        return ''.join([ residue_name_to_letter(residue.name) for residue in self.residues ])

    def get_selection (self) -> 'Selection':
        """Generate a selection for this chain."""
        return Selection(self.atom_indices)

    def copy (self) -> 'Chain':
        """Make a copy of the current chain."""
        chain_copy = Chain(self.name)
        chain_copy._structure = self._structure
        chain_copy._index = self._index
        chain_copy.residue_indices = self.residue_indices
        return chain_copy
    
    def has_cg (self) -> bool:
        """Ask if the current chain has at least one coarse grain atom/residue."""
        return any(atom.element == CG_ATOM_ELEMENT for atom in self.atoms)
    
    def find_residue (self, number : int, icode : str = '', index = None) -> Optional['Residue']:
        """Find a residue by its number and insertion code."""
        # Iterate chain residues
        for residue in self.residues:
            if residue.number == number and residue.icode == icode and (index is None or residue.index == index):
                return residue
        return None

class Structure:
    """A structure is a group of atoms organized in chains and residues."""
    def __init__ (self,
        atoms : List['Atom'] = [],
        residues : List['Residue'] = [],
        chains : List['Chain'] = [],
        residue_numeration_base : int = 10,
        ):
        self.atoms = []
        self.residues = []
        self.chains = []
        # Set references between instances
        for atom in atoms:
            self.set_new_atom(atom)
        for residue in residues:
            self.set_new_residue(residue)
        for chain in chains:
            self.set_new_chain(chain)
        # --- Set other internal variables ---
        # Set bonds between atoms
        self._bonds = None
        # Set fragments of bonded atoms
        self._fragments = None
        # --- Set other auxiliar variables ---
        # Trajectory atom sorter is a function used to sort coordinates in a trajectory file
        # This function is generated when sorting indices in the structure
        # Also the new atom order is saved
        self.trajectory_atom_sorter = None
        self.new_atom_order = None
        # Track when atom elements have been fixed
        self._fixed_atom_elements = False
        # Save indices of supported ion atoms
        self._ion_atom_indices = None
        self._dummy_atom_indices = None
        # Set the scale of the residue numbers
        # It may be decimal (10), hexadecimal(16) or alphanumeric(36)
        # Note that hybrid scales (1-9999 decimal and different further) are not explicitly supported
        # However, the scale is guessed on read and conserved on write, so the original numeration would be conserved
        # The default values is used only when the structure is not read from a PDB
        self.residue_numeration_base = residue_numeration_base

    def __repr__ (self):
        return f'<Structure ({self.atom_count} atoms)>'

    def get_bonds (self) -> List[ List[int] ]:
        """Get the bonds between atoms."""
        # Return the stored value, if exists
        if self._bonds:
            return self._bonds
        # If not, we must calculate the bonds using vmd
        self._bonds = self.get_covalent_bonds()
        return self._bonds
    # Force specific bonds
    def set_bonds (self, bonds : List[ List[int] ]):
        self._bonds = bonds
        # Reset fragments
        self._fragments = None
    bonds = property(get_bonds, set_bonds, None, "The structure bonds")

    # Get the groups of atoms which are covalently bonded
    def get_fragments (self) -> List['Selection']:
        # Return the stored value, if exists
        if self._fragments != None:
            return self._fragments
        # Otherwise, find fragments in all structure atoms
        self._fragments = list(self.find_fragments())
        return self._fragments
    # Fragments of covalently bonded atoms (read only)
    fragments = property(get_fragments, None, None, "The structure fragments (read only)")

<<<<<<< HEAD
    def find_fragments (self, selection : Optional['Selection'] = None) -> Generator['Selection', None, None]:
        """
        Find fragments* in a selection of atoms.
        * A fragment is a selection of colvalently bonded atoms.
        All atoms are searched if no selection is provided.
        WARNING: Note that fragments generated from a specific selection may not match the structure fragments.
        A selection including 2 separated regions of a structure fragment will yield 2 fragments.
        """
=======
    # Find fragments* in a selection of atoms
    # * A fragment is a selection of colvalently bonded atoms
    # All atoms are searched if no selection is provided
    # WARNING: Note that fragments generated from a specific selection may not match the structure fragments
    # A selection including 2 separated regions of a structure fragment will yield 2 fragments
    # For convenience, protein disulfide bonds are not considered in this logic by default
    def find_fragments (self,
        selection : Optional['Selection'] = None,
        exclude_disulfide : bool = True
    ) -> Generator['Selection', None, None]:
>>>>>>> e0603789
        # If there is no selection we consider all atoms
        if not selection: selection = self.select_all()
        # Get/Find covalent bonds between atoms in a new object avoid further corruption (deletion) of the original list
        atom_indexed_covalent_bonds = { atom_index: [ *self.bonds[atom_index] ] for atom_index in selection.atom_indices }
        # Exclude disulfide bonds from 
        if exclude_disulfide:
            # First search for protein disulfide bonds
            excluded = set()
            # Iterate atom bonds
            for atom_index, bonds in atom_indexed_covalent_bonds.items():
                # Get the actual atom
                atom = self.atoms[atom_index]
                # If it is not sulfur then continue
                if atom.element != 'S': continue
                # Iterate bonded atoms
                for bonded_atom_index in bonds:
                    # Bonds with atoms out of the selection are not considered
                    if bonded_atom_index not in atom_indexed_covalent_bonds: continue
                    # Get the bonded atom
                    bonded_atom = self.atoms[bonded_atom_index]
                    if bonded_atom.element != 'S': continue
                    # We found a disulfide bond here
                    # Make sure this is protein
                    if atom.residue.classification != 'protein': continue
                    if bonded_atom.residue.classification != 'protein': continue
                    # We found a protein disulfide bond, we must exclude it
                    bond = tuple(sorted([atom_index, bonded_atom_index]))
                    excluded.add(bond)
            # Now remove the corresponding bonds
            for bond in excluded:
                first_atom_index, second_atom_index = bond
                atom_indexed_covalent_bonds[first_atom_index].remove(second_atom_index)
                atom_indexed_covalent_bonds[second_atom_index].remove(first_atom_index)
        # Group the connected atoms in "fragments"
        while len(atom_indexed_covalent_bonds) > 0:
            start_atom_index, bonds = next(iter(atom_indexed_covalent_bonds.items()))
            del atom_indexed_covalent_bonds[start_atom_index]
            fragment_atom_indices = [ start_atom_index ]
            while len(bonds) > 0:
                # Get the next bond atom and remove it from the bonds list
                next_atom_index = bonds[0]
                bonds.remove(next_atom_index)
                next_bonds = atom_indexed_covalent_bonds.get(next_atom_index, None)
                # If this atom is out of the selection then skip it
                if next_bonds == None:
                    continue
                next_new_bonds = [ bond for bond in next_bonds if bond not in fragment_atom_indices + bonds ]
                bonds += next_new_bonds
                fragment_atom_indices.append(next_atom_index)
                del atom_indexed_covalent_bonds[next_atom_index]
            yield Selection(fragment_atom_indices)

    def find_whole_fragments (self, selection : 'Selection') -> Generator['Selection', None, None]:
        """Given a selection of atoms, find all whole structure fragments on them."""
        for fragment in self.fragments:
            if selection & fragment:
                yield fragment

    def name_selection (self, selection : 'Selection') -> str:
        """Name an atom selection depending on the chains it contains. This is used for debug purpouses."""
        atoms = [ self.atoms[index] for index in selection.atom_indices ]
        # Count atoms per chain
        atom_count_per_chain = { chain: 0 for chain in self.chains }
        for atom in atoms:
            atom_count_per_chain[atom.chain] += 1
        # Set labels accoridng to the coverage of every chain
        chain_labels = []
        for chain, atom_count in atom_count_per_chain.items():
            if atom_count == 0: continue
            coverage = atom_count / chain.atom_count
            label = f'chain {chain.name}'
            if coverage < 1:
                percent = round(coverage * 1000) / 10
                label += f' ({percent}%)'
            chain_labels.append(label)
        return ', '.join(chain_labels)

    def set_new_atom (self, atom : 'Atom'):
        """Set a new atom in the structure."""
        atom._structure = self
        new_atom_index = self.atom_count
        self.atoms.append(atom)
        atom._index = new_atom_index

    def set_new_residue (self, residue : 'Residue'):
        """
        Set a new residue in the structure.
        WARNING: Atoms must be set already before setting residues.
        """
        residue._structure = self
        new_residue_index = len(self.residues)
        self.residues.append(residue)
        residue._index = new_residue_index
        # In case the residue has atom indices, set relational indices on each atom
        for atom_index in residue.atom_indices:
            atom = self.atoms[atom_index]
            atom._residue_index = new_residue_index

    def purge_residue (self, residue : 'Residue'):
        """
        Purge residue from the structure and its chain.
        This can be done only when the residue has no atoms left in the structure.
        Renumerate all residue indices which have been offsetted as a result of the purge.
        """
        # Check the residue can be purged
        if residue not in self.residues:
            raise ValueError(f'{residue} is not in the structure already')
        if len(residue.atom_indices) > 0:
            raise ValueError(f'{residue} is still having atoms and thus it cannot be purged')
        # Remove the purged residue from its chain
        if residue.chain: residue.chain.remove_residue(residue)
        # Get the current index of the residue to be purged
        purged_index = residue.index
        # Residues and their atoms below this index are not to be modified
        # Residues and their atoms over this index must be renumerated
        for affected_residue in self.residues[purged_index+1:]:
            # Chaging the index automatically changes all residues atoms '_residue_index' values
            # Chaging the index automatically changes its corresponding index in residue chain '_residue_indices'
            affected_residue.index -= 1
        # Finally, remove the current residue from the list of residues in the structure
        del self.residues[purged_index]

    def set_new_chain (self, chain : 'Chain'):
        """Set a new chain in the structure.
        WARNING: Residues and atoms must be set already before setting chains."""
        chain._structure = self
        new_chain_index = len(self.chains)
        self.chains.append(chain)
        chain._index = new_chain_index
        # In case the chain has residue indices, set relational indices on each residue
        for residue_index in chain.residue_indices:
            residue = self.residues[residue_index]
            residue._chain_index = new_chain_index

    def purge_chain (self, chain : 'Chain'):
        """Purge chain from the structure.
        This can be done only when the chain has no residues left in the structure.
        Renumerate all chain indices which have been offsetted as a result of the purge."""
        # Check the chain can be purged
        if chain not in self.chains:
            raise ValueError(f'Chain {chain.name} is not in the structure already')
        if len(chain.residue_indices) > 0:
            raise ValueError(f'Chain {chain.name} is still having residues and thus it cannot be purged')
        # Get the current index of the chain to be purged
        purged_index = chain.index
        # Chains and their residues below this index are not to be modified
        # Chains and their residues over this index must be renumerated
        for affected_chain in self.chains[purged_index+1:]:
            # Chaging the index automatically changes all chain residues '_chain_index' values
            affected_chain.index -= 1
        # Finally, remove the current chain from the list of chains in the structure
        del self.chains[purged_index]

    # Set the structure from a pdb file
    # You may filter the PDB content for a specific model
    # Some weird numeration systems are not supported and, when encountered, they are ignored
    # In these cases we set our own numeration system
    # Set the flexible numeration argument as false to avoid this behaviour, thus crashing instead
    @classmethod
    def from_pdb (cls, pdb_content : str, model : Optional[int] = None, flexible_numeration : bool = True):
        # Filter the PDB content in case a model was passed
        filtered_pdb_content = filter_model(pdb_content, model) if model else pdb_content
        # Split the PDB content in lines
        pdb_lines = filtered_pdb_content.split('\n')
        # Before we start, we must guess the numeration system
        # To do so mine all residue numbers
        all_residue_number_characters = set()
        for line in pdb_lines:
            # Parse atoms only
            start = line[0:6]
            is_atom = start == 'ATOM  ' or start == 'HETATM'
            if not is_atom: continue
            # Mine all resiude numbers
            residue_number = line[22:26]
            for character in residue_number:
                all_residue_number_characters.add(character)
        # Remove white spaces
        all_residue_number_characters.discard(' ')
        # If we find a non-numerical and non-alphabetical character then we assume it has a weird numeration system
        # Since we can not support every scenario, in this cases we set the numeration totally ignoring the one in the PDB
        weird_character = next((character for character in all_residue_number_characters if not (character.isalnum() or character == '-')), None)
        if weird_character:
            if flexible_numeration == False: raise InputError(f'Not supported numeration system including "{weird_character}" characters')
            warn(f'Weird residue numeration including "{weird_character}" characters found in the PDB file. Ignoring it.')
            residue_numeration_base = None
        # Search among all resiude numbers any letters (non-numerical characters)
        elif next((letter for letter in alphanumerical_letters if letter in all_residue_number_characters), None):
            residue_numeration_base = 36
        elif next((letter for letter in hexadecimal_letters if letter in all_residue_number_characters), None):
            residue_numeration_base = 16
        else:
            residue_numeration_base = 10
        # Read the pdb content line by line and set the parsed atoms, residues and chains
        parsed_atoms = []
        parsed_residues = []
        parsed_chains = []
        # Save chains and residues also in dictionaries only to find them faster
        name_chains = {}
        label_residues = {}
        # Keep track of the last issued atom and residue indices
        atom_index = -1
        residue_index = -1
        for line in pdb_lines:
            # Parse atoms only
            start = line[0:6]
            is_atom = start == 'ATOM  ' or start == 'HETATM'
            if not is_atom:
                continue
            # Mine all atom data
            atom_name = line[11:16].strip()
            residue_name = line[17:21].strip()
            chain_name = line[21:22]
            residue_number = line[22:26]
            icode = line[26:27]
            if icode == ' ':
                icode = ''
            x_coord = float(line[30:38])
            y_coord = float(line[38:46])
            z_coord = float(line[46:54])
            element = line[76:78].strip()
            # Set the parsed atom
            parsed_atom = Atom(name=atom_name, element=element, coords=(x_coord, y_coord, z_coord))
            # Add the parsed atom to the list and update the current atom index
            parsed_atoms.append(parsed_atom)
            # Get the parsed chain
            # DANI: If we always check for an already existing chain there will never be repeated chains
            # DANI: However we may create chains with unconnected atoms silently (they were separated in the PDB)
            # DANI: For this reason we must only consider the last processed chain
            parsed_chain = name_chains.get(chain_name, None)
            if parsed_chain and parsed_chain != parsed_chains[-1]:
                parsed_chain = None
            # If the parsed chain was not yet instantiated then do it now
            if not parsed_chain:
                parsed_chain = Chain(name=chain_name)
                parsed_chains.append(parsed_chain)
                name_chains[chain_name] = parsed_chain
            # Get the parsed residue
            residue_label = (chain_name, residue_number, icode)
            # DANI: If we always check for an already existing residue there will never be repeated residues
            # DANI: However we may create residues with unconnected atoms silently (they were separated in the PDB)
            # DANI: For this reason we must only consider the last processed residue
            parsed_residue = label_residues.get(residue_label, None)
            if parsed_residue and parsed_residue != parsed_residues[-1]:
                parsed_residue = None
            # If the parsed residue was not yet instantiated then do it now
            if not parsed_residue:
                # Parse the residue number if it is to be parsed
                if residue_numeration_base:
                    parsed_residue_number = int(residue_number, residue_numeration_base)
                # If we decided to ignore the numeration system then we just issue a new residue number
                # Use the last residue number from the current chain as reference
                else:
                    chain_last_residue_index = parsed_chain.residue_indices[-1] if len(parsed_chain.residue_indices) > 0 else None
                    chain_last_residue_number = parsed_residues[chain_last_residue_index].number if chain_last_residue_index != None else 0
                    parsed_residue_number = chain_last_residue_number + 1
                # Instantiate the new parsed residue
                parsed_residue = Residue(name=residue_name, number=parsed_residue_number, icode=icode)
                parsed_residues.append(parsed_residue)
                label_residues[residue_label] = parsed_residue
                # Add current residue to the parsed chain
                residue_index += 1
                parsed_chain.residue_indices.append(residue_index)
            # Add current atom to the parsed residue
            atom_index += 1
            parsed_residue.atom_indices.append(atom_index)
        return cls(atoms=parsed_atoms, residues=parsed_residues, chains=parsed_chains, residue_numeration_base=residue_numeration_base)

    # Set the structure from a pdb file
    # You may filter the input PDB file for a specific model
    # Some weird numeration systems are not supported and, when encountered, they are ignored
    # In these cases we set our own numeration system
    # Set the flexible numeration argument as false to avoid this behaviour, thus crashing instead
    @classmethod
    def from_pdb_file (cls, pdb_filepath : str, model : Optional[int] = None, flexible_numeration : bool = True):
        pdb_file = File(pdb_filepath)
        if not pdb_file.exists:
            raise InputError(f'File "{pdb_filepath}" not found')
        if not pdb_file.format == 'pdb':
            raise InputError(f'"{pdb_filepath}" is not a path for a pdb file')
        # Read the pdb file
        pdb_content = None
        with open(pdb_filepath, 'r') as file:
            pdb_content = file.read()
        return cls.from_pdb(pdb_content, model, flexible_numeration)
    
    # Set the structure from mmcif
    # https://biopandas.github.io/biopandas/tutorials/Working_with_mmCIF_Structures_in_DataFrames/
    # You may filter the content for a specific model
    # You may ask for the author notation instead of the standarized notation for legacy reasons
    # This may have an effect in atom names, residue names, residue numbers and chain names
    @classmethod
    def from_mmcif (cls, mmcif_content : str, model : Optional[int] = None, author_notation : bool = False):
        # Read the pdb content line by line and set the parsed atoms, residues and chains
        parsed_atoms = []
        parsed_residues = []
        parsed_chains = []
        # Save chains and residues also in dictionaries only to find them faster
        name_chains = {}
        label_residues = {}
        # Keep track of the last issued atom and residue indices
        atom_index = -1
        residue_index = -1
        # Iterate the content line by line
        lines = iter(mmcif_content.split('\n'))
        # Now mine atoms data
        atom_headers = { 'ATOM', 'HETATM', 'ANISOU' }
        for line in lines:
            # Values are separated by spaces
            values = line.split()
            # If this is not atom line then we are done
            if len(values) == 0 or values[0] not in atom_headers: continue
            # Get the atom model number if a model number was passed
            # Note that then model is a number greater than 0
            if model: 
                model_number = int(values[20])
                # If the model number odes not match then skip it
                if model != model_number: continue
            # Mine atom data
            # Next value is just the atom number, we do not need it
            # atom_number = values[1]
            # Mine the atom element
            element = values[2]
            # Mine the atom name
            atom_name = values[3].replace('"','')
            # Next value is a place holder to indicate alternate conformation, according to the docs
            # I don't know what this is but we do not need it
            # idk = values[4]
            # Mine the residue name
            residue_name = values[5]
            # Mine the chain name
            chain_name = values[6]
            # Next value is the chain number, we do not need it
            # chain_number = values[7]
            # Residue number is '.' for chains with only one residue
            residue_number = 1 if values[8] == '.' else int(values[8])
            icode = '' if values[9] == '?' else values[9]
            x_coord = float(values[10])
            y_coord = float(values[11])
            z_coord = float(values[12])
            # Next value is the occupancy, we do not need it
            # occupancy = float(values[13])
            # Next value is the isotropic displacement, we do not need it
            # isotropic = float(values[14])
            # Next value is the charge, we do not need it
            # charge = None if values[15] == '?' else float(values[15])
            # The rest of values are alternative author values
            if author_notation:
                residue_number = int(values[16])
                residue_name = values[17]
                chain_name = values[18]
                atom_name = values[19].replace('"','')
            # Set the parsed atom
            parsed_atom = Atom(name=atom_name, element=element, coords=(x_coord, y_coord, z_coord))
            # Add the parsed atom to the list and update the current atom index
            parsed_atoms.append(parsed_atom)
            # Get the parsed chain
            parsed_chain = name_chains.get(chain_name, None)
            # If the parsed chain was not yet instantiated then do it now
            if not parsed_chain:
                parsed_chain = Chain(name=chain_name)
                parsed_chains.append(parsed_chain)
                name_chains[chain_name] = parsed_chain
            # Get the parsed residue
            residue_label = (chain_name, residue_number, icode)
            parsed_residue = label_residues.get(residue_label, None)
            # If the parsed residue was not yet instantiated then do it now
            if not parsed_residue:
                # Instantiate the new parsed residue
                parsed_residue = Residue(name=residue_name, number=residue_number, icode=icode)
                parsed_residues.append(parsed_residue)
                label_residues[residue_label] = parsed_residue
                # Add current residue to the parsed chain
                residue_index += 1
                parsed_chain.residue_indices.append(residue_index)
            # Add current atom to the parsed residue
            atom_index += 1
            parsed_residue.atom_indices.append(atom_index)
        return cls(atoms=parsed_atoms, residues=parsed_residues, chains=parsed_chains)

    # Set the structure from a mmcif file
    @classmethod
    def from_mmcif_file (cls, mmcif_filepath : str, model : Optional[int] = None, author_notation : bool = False):
        mmcif_file = File(mmcif_filepath)
        if not mmcif_file.exists:
            raise InputError(f'File "{mmcif_filepath}" not found')
        if not mmcif_file.format == 'cif':
            raise InputError(f'"{mmcif_filepath}" is not a path for a mmcif file')
        # Read the mmcif file
        mmcif_content = None
        with open(mmcif_filepath, 'r') as file:
            mmcif_content = file.read()
        return cls.from_mmcif(mmcif_content, model, author_notation)

    # Set the structure from an MD analysis object
    @classmethod
    def from_mdanalysis (cls, mdanalysis_universe):
        # Set the final list of atoms to be included in the structure
        parsed_atoms = []
        parsed_residues = []
        parsed_chains = []
        # Setup atoms
        for atom in mdanalysis_universe.atoms:
            name = atom.name
            # WARNING: MDAnalysis cannot handle reading an element of an atom with no element
            element = atom.element if hasattr(atom, 'element') else '?'
            #coords = atom.position # DANI: Esto da error si no hay coordenadas
            parsed_atom = Atom(name=name, element=element)
            parsed_atoms.append(parsed_atom)
        # Setup residues
        for residue in mdanalysis_universe.residues:
            name = residue.resname
            number = residue.resnum
            icode = residue.icode if hasattr(residue, 'icode') else None # DANI: No se ha provado
            parsed_residue = Residue(name=name, number=number, icode=icode)
            atom_indices = [ atom.index for atom in residue.atoms ]
            parsed_residue.atom_indices = atom_indices
            parsed_residues.append(parsed_residue)
        # Setup chains
        for segment in mdanalysis_universe.segments:
            name = segment.segid
            parsed_chain = Chain(name=name)
            residue_indices = [ residue.resindex for residue in segment.residues ]
            parsed_chain.residue_indices = residue_indices
            parsed_chains.append(parsed_chain)
        # Setup the structure
        structure = cls(atoms=parsed_atoms, residues=parsed_residues, chains=parsed_chains)
        # Add bonds and charges which are also available in a topology
        atom_count = len(mdanalysis_universe.atoms)
        atom_bonds = [ [] for i in range(atom_count) ]
        for bond in mdanalysis_universe.bonds:
            a,b = bond.indices
            # Make sure atom indices are regular integers so they are JSON serializables
            atom_bonds[a].append(int(b))
            atom_bonds[b].append(int(a))
        structure.bonds = atom_bonds
        structure.charges = list(mdanalysis_universe._topology.charges.values)
        return structure

    # Set the structure from a prmtop file
    @classmethod
    def from_prmtop_file (cls, prmtop_filepath : str):
        # Make sure the input file exists and has the right format
        prmtop_file = File(prmtop_filepath)
        if not prmtop_file.exists:
            raise InputError(f'File "{prmtop_filepath}" not found')
        if not prmtop_file.format == 'prmtop':
            raise InputError(f'"{prmtop_filepath}" is not a name for a prmtop file')
        # In we do not have mdanalysis in our environment then we cannot proceed
        if not is_imported('MDAnalysis'):
            raise InputError('Missing dependency error: MDAnalysis')
        # Parse the topology using MDanalysis
        parser = MDAnalysis.topology.TOPParser.TOPParser(prmtop_filepath)
        mdanalysis_topology = parser.parse()
        mdanalysis_universe = MDAnalysis.Universe(mdanalysis_topology)
        return cls.from_mdanalysis(mdanalysis_universe)

     # Set the structure from a tpr file
    @classmethod
    def from_tpr_file (cls, tpr_filepath : str):
        # Make sure the input file exists and has the right format
        tpr_file = File(tpr_filepath)
        if not tpr_file.exists:
            raise InputError(f'File "{tpr_filepath}" not found')
        if not tpr_file.format == 'tpr':
            raise InputError(f'"{tpr_filepath}" is not a name for a tpr file')
        # In we do not have mdanalysis in our environment then we cannot proceed
        if not is_imported('MDAnalysis'):
            raise InputError('Missing dependency error: MDAnalysis')
        # Parse the topology using MDanalysis
        parser = MDAnalysis.topology.TPRParser.TPRParser(tpr_filepath)
        mdanalysis_topology = parser.parse()
        mdanalysis_universe = MDAnalysis.Universe(mdanalysis_topology)
        return cls.from_mdanalysis(mdanalysis_universe)

    # Set the structure from a file if the file format is supported
    @classmethod
    def from_file (cls, mysterious_filepath : str):
        mysterious_file = File(mysterious_filepath)
        if mysterious_file.format == 'pdb':
            return cls.from_pdb_file(mysterious_file.path)
        if mysterious_file.format == 'cif':
            return cls.from_mmcif_file(mysterious_file.path)
        if mysterious_file.format == 'prmtop':
            return cls.from_prmtop_file(mysterious_file.path)
        if mysterious_file.format == 'tpr':
            return cls.from_tpr_file(mysterious_file.path)
        raise InputError(f'Not supported format ({mysterious_file.format}) to setup a Structure')

    # Get the number of atoms in the structure
    def get_atom_count (self) -> int:
        return len(self.atoms)
    atom_count = property(get_atom_count, None, None, "The number of atoms in the structure (read only)")

    # Get the number of residues in the structure (read only)
    def get_residue_count (self) -> int:
        return len(self.residues)
    residue_count = property(get_residue_count, None, None, "Number of residues in the structure (read only)")

    # Get the number of chains in the structure (read only)
    def get_chain_count (self) -> int:
        return len(self.chains)
    chain_count = property(get_chain_count, None, None, "Number of chains in the structure (read only)")

    # Fix atom elements by guessing them when missing
    # Set all elements with the first letter upper and the second (if any) lower
    # Also check if atom elements are coherent with atom names
    # If 'trust' is set as False then we impose elements according to what we can guess from the atom name
    # Return True if any element was modified or False if not
    def fix_atom_elements (self, trust : bool = True) -> bool:
        modified = False
        added = False
        # Save the wrong guesses for a final report
        # This way we do not crowd the terminal with logs when a lot of atoms are affected
        reports = {}
        for atom in self.atoms:
            # Make sure elements have the first letter cap and the second letter not cap
            if atom.element:
                new_element = first_cap_only(atom.element)
                if atom.element != new_element:
                    atom.element = new_element
                    modified = True
                # Check the element to match what we would guess from the atom name
                # In case it does not just warn the user
                guess = atom.guess_element()
                if atom.element != guess:
                    report = (atom.name, atom.element, guess)
                    report_count = reports.get(report, 0)
                    reports[report] = report_count + 1
                    if not trust:
                        atom.element = guess
                        modified = True
            # If elements are missing then guess them from atom names
            else:
                atom.element = atom.guess_element()
                added = True
        # Warn the user about anormalies
        for report, count in reports.items():
            atom_name, atom_element, guess = report
            warn(f"Suspicious element for atom {atom_name}: {atom_element} -> shoudn't it be {guess}? ({count} occurrences)")
        # Warn the user that some elements were modified
        if modified: warn('Atom elements have been modified')
        if added: warn('Atom elements were missing and have been added')
        # Set atom elements as fixed in order to avoid repeating this process
        self._fixed_atom_elements = True
        return modified or added

    # Set new coordinates
    def set_new_coordinates (self, new_coordinates : List[Coords]):
        # Make sure the list of coordinates is as long as the number of atoms
        if len(new_coordinates) != self.atom_count:
            raise ValueError(f'The number of coordinates ({len(new_coordinates)}) does not match the number of atoms ({self.atom_count})')
        # Overwrite current coordinates with the new coordinates
        for i, atom in enumerate(self.atoms):
            atom.coords = tuple(new_coordinates[i])
    
    # Get all supported ion atom indices together in a set
    def get_ion_atom_indices (self) -> Set:
        # If we already did this then return the stored value
        if self._ion_atom_indices != None:
            return self._ion_atom_indices
        # Find ion atom indices
        indices = set()
        for atom in self.atoms:
            if atom.element in SUPPORTED_ION_ELEMENTS:
                indices.add(atom.index)
        self._ion_atom_indices = indices
        return self._ion_atom_indices
    ion_atom_indices = property(get_ion_atom_indices, None, None, "Atom indices for what we consider supported ions")

    # Get all dummy atom indices together in a set
    def get_dummy_atom_indices (self) -> Set:
        # If we already did this then return the stored value
        if self._dummy_atom_indices != None:
            return self._dummy_atom_indices
        # Find ion atom indices
        indices = set()
        for atom in self.atoms:
            if atom.element == DUMMY_ATOM_ELEMENT:
                indices.add(atom.index)
        self._dummy_atom_indices = indices
        return self._dummy_atom_indices
    dummy_atom_indices = property(get_dummy_atom_indices, None, None, "Atom indices for what we consider dummy atoms")

    # Generate a pdb file content with the current structure
    def generate_pdb (self):
        content = 'REMARK workflow generated pdb file\n'
        for a, atom in enumerate(self.atoms):
            residue = atom.residue
            index = str((a+1) % 100000).rjust(5)
            name = ' ' + atom.name.ljust(3) if len(atom.name) < 4 else atom.name
            residue_name = residue.name.ljust(4) if residue else 'XXX'.ljust(4)
            chain = atom.chain
            chain_name = chain.name if chain.name and len(chain.name) == 1 else 'X'
            residue_number = str(residue.number).rjust(4) if residue else '0'.rjust(4)
            # If residue number is longer than 4 characters then we must parse to hexadecimal
            if len(residue_number) > 4:
                residue_number = hex(residue.number)[2:].rjust(4)
            icode = residue.icode if residue.icode and len(residue.icode) else ' '
            # Make sure we have atom coordinates
            if atom.coords == None:
                raise InputError('Trying to write a PDB file from a structure with atoms without coordinates')
            x_coord, y_coord, z_coord = [ "{:.3f}".format(coord).rjust(8) for coord in atom.coords ]
            occupancy = '1.00' # Just a placeholder
            temp_factor = '0.00' # Just a placeholder
            element = atom.element.rjust(2)
            atom_line = ('ATOM  ' + index + ' ' + name + ' ' + residue_name
                + chain_name + residue_number + icode + '   ' + x_coord + y_coord + z_coord
                + '  ' + occupancy + '  ' + temp_factor + '          ' + element).ljust(80) + '\n'
            content += atom_line
        return content

    # Generate a pdb file with current structure
    def generate_pdb_file (self, pdb_filepath : str):
        pdb_content = self.generate_pdb()
        with open(pdb_filepath, "w") as file:
            file.write(pdb_content)

    # Get the structure equivalent pytraj topology
    def get_pytraj_topology (self):
        # In we do not have pytraj in our environment then we cannot proceed
        if not is_imported('pytraj'):
            raise InputError('Missing dependency error: pytraj')
        # Generate a pdb file from the current structure to feed pytraj
        pdb_filepath = '.structure.pdb'
        self.generate_pdb_file(pdb_filepath)
        pytraj_topology = pytraj.load_topology(filename = pdb_filepath)
        os.remove(pdb_filepath)
        return pytraj_topology

    # Select atoms from the structure thus generating an atom indices list
    # Different tools may be used to make the selection:
    # - vmd (default)
    # - pytraj
    SUPPORTED_SELECTION_SYNTAXES = { 'vmd', 'pytraj' }
    def select (self, selection_string : str, syntax : str = 'vmd') -> Optional['Selection']:
        if syntax == 'vmd':
            # Generate a pdb for vmd to read it
            pdb_filepath = '.structure.pdb'
            self.generate_pdb_file(pdb_filepath)
            # Use vmd to find atom indices
            atom_indices = get_vmd_selection_atom_indices(pdb_filepath, selection_string)
            os.remove(pdb_filepath)
            if len(atom_indices) == 0:
                return Selection()
            return Selection(atom_indices)
        if syntax == 'pytraj':
            # In we do not have pytraj in our environment then we cannot proceed
            if not is_imported('pytraj'):
                raise InputError('Missing dependency error: pytraj')
            pytraj_topology = self.get_pytraj_topology()
            pytraj_selection = pytraj_topology[selection_string]
            atom_indices = [ atom.index for atom in pytraj_selection.atoms ]
            if len(atom_indices) == 0:
                return Selection()
            return Selection(atom_indices)

        options = ', '.join(self.SUPPORTED_SELECTION_SYNTAXES)
        raise InputError(f'Syntax "{syntax}" is not supported. Choose one of the following: {options}')

    # Set a function to make selections using atom indices
    def select_atom_indices (self, atom_indices : List[int]) -> 'Selection':
        # Check atom indices to be in the structure
        atom_count = self.atom_count
        for atom_index in atom_indices:
            if atom_index >= atom_count:
                raise InputError(f'Atom index {atom_index} is out of range ({atom_count})')
        return Selection(atom_indices)

    # Set a function to make selections using residue indices
    def select_residue_indices (self, residue_indices : List[int]) -> 'Selection':
        # WARNING: The following line gets stucked sometimes, idk why
        #atom_indices = sum([ self.residues[index].atom_indices for index in residue_indices ], [])
        atom_indices = []
        for i, index in enumerate(residue_indices):
            atom_indices += self.residues[index].atom_indices
        return Selection(atom_indices)

    # Get a selection with all atoms
    def select_all (self) -> 'Selection':
        return Selection(list(range(self.atom_count)))

    # Select atoms according to the classification of its residue
    def select_by_classification (self, classification : str) -> 'Selection':
        atom_indices = []
        for residue in self.residues:
            if residue.classification == classification:
                atom_indices += residue.atom_indices
        return Selection(atom_indices)

    # Select water atoms
    # WARNING: This logic is a bit guessy and it may fail for non-standard residue named structures
    def select_water (self) -> 'Selection':
        return self.select_by_classification('solvent')
    
    # Select ions
    def select_ions (self) -> 'Selection':
        return self.select_by_classification('ion')

    # Select counter ion atoms
    # WARNING: This logic is a bit guessy and it may fail for non-standard atom named structures
    def select_counter_ions (self, charge : Optional[str] = None) -> 'Selection':
        counter_ion_indices = []
        # Set the accepted names accoridng to the charge
        if charge == None:
            accepted_names = STANDARD_COUNTER_ION_ATOM_NAMES
        elif charge == '+':
            accepted_names = STANDARD_COUNTER_CATION_ATOM_NAMES
        elif charge == '-':
            accepted_names = STANDARD_COUNTER_ANION_ATOM_NAMES
        else:
            raise ValueError('Not supported charge')
        # Iterate atoms
        for atom in self.atoms:
            # If the residue has not one single atom then it is not an ion
            if len(atom.residue.atoms) != 1: continue
            # Get a simplified version of the atom name
            # Set all letters upper and remove non-letter characters (e.g. '+' and '-' symbols)
            simple_atom_name = ''.join(filter(str.isalpha, atom.name.upper()))
            if simple_atom_name in accepted_names:
                counter_ion_indices.append(atom.index)
        return Selection(counter_ion_indices)

    # Select both water and counter ions
    def select_water_and_counter_ions (self) -> 'Selection':
        return self.select_water() + self.select_counter_ions()

    # Select heavy atoms
    def select_heavy_atoms (self) -> 'Selection':
        atom_indices = []
        for atom in self.atoms:
            # If the atom is not an hydrogen then add it to the list
            if atom.element != 'H':
                atom_indices.append(atom.index)
        return Selection(atom_indices)

    # Select protein atoms
    # WARNING: Note that there is a small difference between VMD protein and our protein
    # This function is improved to consider terminal residues as proteins
    # VMD considers protein any resiude including N, C, CA and O while terminals may have OC1 and OC2 instead of O
    def select_protein (self) -> 'Selection':
        return self.select_by_classification('protein')
    
    # Select nucleic atoms
    def select_nucleic (self) -> 'Selection':
        return self.select_by_classification('dna') + self.select_by_classification('rna')
    
    # Select lipids
    def select_lipids (self) -> 'Selection':
        return self.select_by_classification('fatty') + self.select_by_classification('steroid')
    
    # Select carbohydrates
    def select_carbohydrates (self) -> 'Selection':
        return self.select_by_classification('carbohydrate')

    # Return a selection of the typical PBC atoms: solvent, counter ions and lipids
    # WARNING: This is just a guess
    def select_pbc_guess (self) -> 'Selection':
        return self.select_water() + self.select_counter_ions() + self.select_lipids()
    
    def select_cg (self) -> 'Selection':
        """Select coarse grain atoms."""
        return Selection([ atom.index for atom in self.atoms if atom.element == CG_ATOM_ELEMENT ])

    def select_cartoon (self, include_terminals : bool = False) -> 'Selection':
        """Select cartoon representable regions for VMD.

        Rules are:
          1. Residues must be protein (i.e. must contain C, CA, N and O atoms) or nucleic (P, OP1, OP2, O3', C3', C4', C5', O5')
          2. There must be at least 3 covalently bonded residues
    
        It does not matter their chain, numeration or even index order as long as they are bonded.
        * Note that we can represent cartoon while we display one residue alone, but it must be connected anyway.
        Also, we have the option to include terminals in the cartoon selection although they are not representable.
        This is helpful for the screenshot: terminals are better hidden than represented as ligands."""
        # Set fragments which are candidate to be cartoon representable
        fragments = []
        # Get protein fragments according to VMD
        protein_selection = self.select_protein() - self.select_cg() if include_terminals else self.select('protein', syntax='vmd')
        if protein_selection:
            fragments += list(self.find_fragments(protein_selection))
        # Get nucleic fragments according to VMD
        nucleic_selection = self.select_nucleic() - self.select_cg()
        if nucleic_selection:
            fragments += list(self.find_fragments(nucleic_selection))
        # Set the final selection including all valid fragments
        cartoon_selection = Selection()
        # Iterate over every fragment
        for fragment in fragments:
            # Make sure the fragment has at least 3 residues before adding it to the cartoon selection
            fragment_residue_indices = self.get_selection_residue_indices(fragment)
            if len(fragment_residue_indices) >= 3:
                cartoon_selection += fragment
        return cartoon_selection

    # Invert a selection
    def invert_selection (self, selection : 'Selection') -> 'Selection':
        atom_indices = list(range(self.atom_count))
        for atom_index in selection.atom_indices:
            atom_indices[atom_index] = None
        return Selection([ atom_index for atom_index in atom_indices if atom_index != None ])
    
    # Given a selection, get a list of residue indices for residues implicated
    # Note that if a single atom from the residue is in the selection then the residue index is returned
    def get_selection_residue_indices (self, selection : 'Selection') -> List[int]:
        return list(set([ self.atoms[atom_index].residue_index for atom_index in selection.atom_indices ]))
    
    # Given a selection, get a list of residues implicated
    # Note that if a single atom from the residue is in the selection then the residue is returned
    def get_selection_residues (self, selection : 'Selection') -> List['Residue']:
        residue_indices = self.get_selection_residue_indices(selection)
        return [ self.residues[index] for index in residue_indices ]
    
    # Given a selection, get a list of chain indices for chains implicated
    # Note that if a single atom from the chain is in the selection then the chain index is returned
    def get_selection_chain_indices (self, selection : 'Selection') -> List[int]:
        return list(set([ self.atoms[atom_index].chain_index for atom_index in selection.atom_indices ]))
    
    # Given a selection, get a list of chains implicated
    # Note that if a single atom from the chain is in the selection then the chain is returned
    def get_selection_chains (self, selection : 'Selection') -> List['Chain']:
        chain_indices = self.get_selection_chain_indices(selection)
        return [ self.chains[index] for index in chain_indices ]
    
    # Get type of the chain
    def get_selection_classification (self, selection : 'Selection') -> str:

        # Get selection residues
        selection_residue_indices = self.get_selection_residue_indices(selection)

        # Inicializar contadores para cada tipo de residuo
        residue_counts = {}

        # Count the residues of each type
        for residue_index in selection_residue_indices:
            residue = self.residues[residue_index]
            res_class = residue.classification
            if res_class in residue_counts:
                residue_counts[res_class] += 1
            else:
                # If the classification is not recognized, count it as "other"
                residue_counts[res_class] = 1  

        # Count the total number of residues in the selection
        total_residues = sum(residue_counts.values())
        if total_residues == 0: raise ValueError('Should have residues at this point')

        # Calculate the proportion of each type of residue
        proportions = { k: v / total_residues for k, v in residue_counts.items() }

        # If one type of residue dominates, return it
        primary_type = max(proportions, key=proportions.get)
        # We establish a threshold of 80% to consider a chain as a single type
        if proportions[primary_type] >= 0.8:
            return primary_type

        # Special cases
        relevant_threshold = 0.3
        if proportions.get("dna", 0) > relevant_threshold and proportions.get("rna", 0) > relevant_threshold:
            return "nucleic"
        if proportions.get("carbohydrate", 0) > relevant_threshold and proportions.get("protein", 0) > relevant_threshold:
            return "glycoprotein"
        if proportions.get("fatty", 0) > relevant_threshold and proportions.get("steroid", 0) > relevant_threshold:
            return "lipid"
        
        # Any other combinations of different main proportions
        main_proportions = { k: v for k, v in proportions.items() if v > relevant_threshold }
        # Nothing is above the threshold
        if len(main_proportions) == 0:
            return "mix"
        # There is only one thing above threshold
        elif len(main_proportions) == 1:
            return f"{primary_type}/mix"
        # There are two things above threshold
        elif len(main_proportions) == 2:
            other_type = next(key for key in main_proportions.keys() if key != primary_type)
            return f"{primary_type}/{other_type}"
        # There are three things above the threshold (more is not possible)
        else:
            return "mix"

    # Create a new structure from the current using a selection to filter atoms
    def filter (self, selection : Union['Selection', str], selection_syntax : str = 'vmd') -> 'Structure':
        if not selection:
            raise InputError('No selection was passed')
        # In case the selection is not an actual Selection, but a string, parse the string into a Selection
        if type(selection) == str:
            selection = self.select(selection, selection_syntax)
        new_atoms = []
        new_residues = []
        new_chains = []
        # Get the selected atoms
        # Generate dictionaries with new indexes as keys and previous indexes as values for atoms, residues and chains
        # This is done with this structure for the residues and chains further to find the new indices fast
        new_atom_indices = {}
        # Collect also original indices to related atom residues and chains
        original_atom_residue_indices = []
        for new_index, original_index in enumerate(selection.atom_indices):
            # Make a copy of the selected atom in order to not modify the original one
            original_atom = self.atoms[original_index]
            new_atom = Atom(
                name=original_atom.name,
                element=original_atom.element,
                coords=original_atom.coords,
            )
            new_atoms.append(new_atom)
            # Save old and new indices in order to reconfigure all indices later
            new_atom_indices[original_index] = new_index
            original_atom_residue_indices.append(original_atom.residue_index)
        # Find the selected residues
        selected_residue_indices = list(set(original_atom_residue_indices))
        # Repeat the original/new indices backup we did before
        new_residue_indices = {}
        original_residue_atom_indices = []
        original_residue_chain_indices = []
        for new_index, original_index in enumerate(selected_residue_indices):
            # Make a copy of the selected residue in order to not modify the original one
            original_residue = self.residues[original_index]
            new_residue = Residue(
                name=original_residue.name,
                number=original_residue.number,
                icode=original_residue.icode,
            )
            new_residues.append(new_residue)
            # Save old and new indices in order to reconfigure all indices later
            new_residue_indices[original_index] = new_index
            original_residue_atom_indices.append(original_residue.atom_indices)
            original_residue_chain_indices.append(original_residue.chain_index)
        # Find the selected chains
        selected_chain_indices = list(set(original_residue_chain_indices))
        # Repeat the original/new indices backup we did before
        new_chain_indices = {}
        original_chain_residue_indices = []
        for new_index, original_index in enumerate(selected_chain_indices):
            # Make a copy of the selected chain in order to not modify the original one
            original_chain = self.chains[original_index]
            new_chain = Chain(
                name=original_chain.name,
            )
            new_chains.append(new_chain)
            # Save old and new indices in order to reconfigure all indices later
            new_chain_indices[original_index] = new_index
            original_chain_residue_indices.append(original_chain.residue_indices)
        # Finally, reset indices in all instances
        for a, atom in enumerate(new_atoms):
            atom.residue_index = new_residue_indices[ original_atom_residue_indices[a] ]
        for r, residue in enumerate(new_residues):
            atom_indices = []
            for original_index in original_residue_atom_indices[r]:
                new_index = new_atom_indices.get(original_index, None)
                if new_index != None:
                    atom_indices.append(new_index)
            residue.atom_indices = atom_indices
            residue.chain_index = new_chain_indices[ original_residue_chain_indices[r] ]
        for c, chain in enumerate(new_chains):
            residue_indices = []
            for original_index in original_chain_residue_indices[c]:
                new_index = new_residue_indices.get(original_index, None)
                if new_index != None:
                    residue_indices.append(new_index)
            chain.residue_indices = residue_indices
        return Structure(atoms=new_atoms, residues=new_residues, chains=new_chains)

    
    def chainer (self, 
                 selection : Optional['Selection'] = None, 
                 letter : Optional[str] = None, 
                 whole_fragments : bool = True):
        """Set chains on demand.
        If no selection is passed then the whole structure will be affected.
        If no chain is passed then a "chain by fragment" logic will be applied."""
        # If there is no selection we consider all atoms
        if selection == None:
            selection = self.select_all()
        # If the selection is empty then there is nothing to do here
        if len(selection) == 0: return
        # If a letter is specified then the logic is way simpler
        if letter:
            self.set_selection_chain_name(selection, letter)
            return
        # If a letter is not specified we run the "fragments" logic
        fragment_getter = self.find_whole_fragments if whole_fragments else self.find_fragments
        for fragment in fragment_getter(selection):
            chain_name = self.get_available_chain_name()
            self.set_selection_chain_name(fragment, chain_name)

    def auto_chainer (self):
        """Smart function to set chains automatically.
        Original chains will be overwritten."""
        # Reset chains
        self.chainer(letter='X')
        # Set solvent and ions as a unique chain
        ion_selection = self.select_ions()
        solvent_selection = self.select_water()
        ion_and_indices_selection = ion_selection + solvent_selection
        self.chainer(selection=ion_and_indices_selection, letter='S')
        # Set fatty acids and steroids as a unique chain
        # DANI: Se podrían incluir algunos carbohydrates (glycans)
        # DANI: Se podrían descartarían residuos que no pertenezcan a la membrana por proximidad
        membrane_selection = self.select_lipids()
        self.chainer(selection=membrane_selection, letter='M')
        # Set carbohydrates as a unique chain as well, just in case we have glycans
        # Note that in case glycan atoms are mixed with protein atoms glycan chains will be overwritten
        # However this is not a problem. It is indeed the best solution if we don't want ro resort atoms
        carbohydrate_selection = self.select_carbohydrates()
        self.chainer(selection=carbohydrate_selection, letter='H')
        # Add a chain per fragment for both proteins and nucleic acids
        protein_selection = self.select_protein()
        nucleic_selection = self.select_nucleic()
        protein_and_nucleic_selection = protein_selection + nucleic_selection
        self.chainer(selection=protein_and_nucleic_selection)
        # At this point we should have covered most of the molecules in the structure
        # However, in case there are more molecules, we have already set them all as a single chain ('X')
        # Here we do not apply the chain per fragment logic since it may be dangerous
        # Note that we may have a lot of independent residues (and thus a los of small fragments)
        # This would make us run out of letters in the alphabet and thus there would be no more chains
        # As the last step, fix repeated chains
        self.check_repeated_chains(fix_chains=True)

    # This is an alternative system to find protein chains (anything else is chained as 'X')
    # This system does not depend on VMD
    # It totally overrides previous chains since it is expected to be used only when chains are missing
    def raw_protein_chainer (self):
        current_chain = self.get_available_chain_name()
        previous_alpha_carbon = None
        for residue in self.residues:
            alpha_carbon = next((atom for atom in residue.atoms if atom.name == 'CA'), None)
            if not alpha_carbon:
                residue.set_chain('X')
                continue
            # Connected aminoacids have their alpha carbons at a distance of around 3.8 Ångstroms
            residues_are_connected = previous_alpha_carbon and calculate_distance(previous_alpha_carbon, alpha_carbon) < 4
            if not residues_are_connected:
                current_chain = self.get_available_chain_name()
            residue.set_chain(current_chain)
            previous_alpha_carbon = alpha_carbon

    def set_selection_chain_name (self, selection : 'Selection', letter : str):
        """
        Given an atom selection, set the chain for all these atoms.
        Note that the chain is changed in every whole residue, no 
        matter if only one atom was selected.
        """
        # Find if the letter belongs to an already existing chain
        chain = self.get_chain_by_name(letter)
        # If the chain does not exist yet then create it
        if not chain:
            chain = Chain(name=letter)
            self.set_new_chain(chain)
        print(len(self.residues), 'residues found after new chain')
        # Set the chain index of every residue to the new chain
        for atom_index in selection.atom_indices:
            # WARNING: Chain index has to be read every iteration since it may change. Do not save it
            atom = self.atoms[atom_index]
            atom.set_chain_index(chain.index)
        print(len(self.residues), 'residues found after chain index')

    # Get an available chain name
    # Find alphabetically the first letter which is not yet used as a chain name
    # If all letters in the alphabet are used already then raise an error
    def get_available_chain_name (self) -> str:
        current_chain_names = [ chain.name for chain in self.chains ]
        next_available_chain_name = next((name for name in AVAILABLE_LETTERS if name not in current_chain_names), None)
        if next_available_chain_name == None:
            raise InputError(f'There are more chains than available chain letters ({len(AVAILABLE_LETTERS)})')
        return next_available_chain_name
    
    def get_next_available_chain_name (self, anterior : str) -> str:
        """
        Get the next available chain name.

        Args:
            anterior (str): The last chain name used, which is expected to be a single letter
        
        Raises:
            ValueError: If the anterior is not a letter or if there are more chains than available
        """
        current_chain_names = set([ chain.name for chain in self.chains ])
        # If anterior is cap then try caps first, if anterior is lower then try lowers first
        if anterior.isupper():
            first_group, second_group = AVAILABLE_CAPS, AVAILABLE_LOWS
        elif anterior.islower():
            first_group, second_group = AVAILABLE_LOWS, AVAILABLE_CAPS
        else: raise ValueError(f'Is "{anterior}" even a letter?')
        # Reorder letters in the first group, so the anterior is the last letter
        anterior_position = first_group.index(anterior)
        next_position = anterior_position + 1
        reordered_group = first_group[next_position:] + first_group[0:next_position]
        next_letter = next((letter for letter in reordered_group if letter not in current_chain_names), None)
        if next_letter: return next_letter
        # If there is not available letters is the first group then return the first available in the second
        next_letter = next((letter for letter in second_group if letter not in current_chain_names), None)
        if next_letter: return next_letter
        raise ValueError(f'There are more chains than available chain letters ({len(AVAILABLE_LETTERS)})')

    def get_chain_by_name (self, name : str) -> Optional['Chain']:
        """Get a chain by its name."""
        return next((c for c in self.chains if c.name == name), None)
    
    def find_residue (self, 
                      chain_name : str, 
                      number : int, 
                      icode : str = ''
                      ) -> Optional['Residue']:
        """Find a residue by its chain, number and insertion code."""
        # Get the corresponding chain
        target_chain = self.get_chain_by_name(chain_name)
        if not target_chain: return None
        # Find the residue in the target chain
        target_chain.find_residue(number, icode)

    def display_summary (self):
        """Get a summary of the structure."""
        print(f'Atoms: {self.atom_count}')
        print(f'Residues: {len(self.residues)}')
        print(f'Chains: {len(self.chains)}')
        for chain in self.chains:
            print(f'Chain {chain.name} ({len(chain.residue_indices)} residues)')
            print(' -> ' + chain.get_sequence())

    
    def check_repeated_chains (self, fix_chains : bool = False, display_summary : bool = False) -> bool:
        """
        There may be chains which are equal in the structure (i.e. same chain name).
        This means we have a duplicated/splitted chain.
        Repeated chains are usual and they are usually supported but with some problems.
        Also, repeated chains usually come with repeated residues, which means more problems (see explanation below).

        In the context of this structure class we may have 2 different problems with a different solution each:
          1. There is more than one chain with the same letter (repeated chain) -> rename the duplicated chains
          2. There is a chain with atom indices which are not consecutive (splitted chain) -> create new chains

        Rename repeated chains or create new chains if the fix_chains argument is True.

        WARNING: These fixes are possible only if there are less chains than the number of letters in the alphabet.
        Although there is no limitation in this code for chain names, setting long chain names is not compatible with pdb format.

        Check splitted chains (a chains with non consecutive residues) and try to fix them if requested.
        Check repeated chains (two chains with the same name) and return True if there were any repeats.
        """
        # Order chains according to their names
        # Save also those chains which have a previous duplicate
        name_chains = {}
        repeated_chains = []
        for chain in self.chains:
            chain_name = chain.name
            current_name_chains = name_chains.get(chain_name, None)
            if not current_name_chains:
                name_chains[chain_name] = [chain]
            else:
                name_chains[chain_name].append(chain)
                repeated_chains.append(chain)
        # Display the summary of repeated chains if requested
        if display_summary:
            if len(repeated_chains) > 0:
                warn('There are repeated chains:')
                for chain_name, chains in name_chains.items():
                    chains_count = len(chains)
                    if chains_count > 1:
                        print(f'- Chain {chain_name} has {chains_count} repeats')
        # Rename repeated chains if requested
        if len(repeated_chains) > 0 and fix_chains:
            n_chains = len(self.chains)
            n_available_letters = len(AVAILABLE_LETTERS)
            if n_chains > n_available_letters:
                # for chain in self.chains:
                #     print(str(chain) + ': ' + str(chain.atom_indices[0]) + ' to ' + str(chain.atom_indices[-1]))
                raise ValueError(f'There are more chains ({n_chains}) than available chain letters ({n_available_letters})')
            current_letters = list(name_chains.keys())
            for repeated_chain in repeated_chains:
                last_chain_letter = repeated_chain.name
                while last_chain_letter in current_letters:
                    last_chain_letter = get_next_letter(last_chain_letter)
                repeated_chain.name = last_chain_letter
                current_letters.append(last_chain_letter)
        # Check if there are splitted chains
        for chain in self.chains:
            residue_indices = sorted(chain.residue_indices)
            # Check if residue indices are consecutive
            if residue_indices[-1] - residue_indices[0] + 1 == len(residue_indices):
                continue
            warn(f'Splitted chain {chain.name}')
            # If indices are not consecutive then we must find ranges of consecutive residues and create new chains for them
            previous_residue_index = residue_indices[0]
            consecutive_residues = [previous_residue_index]
            overall_consecutive_residues = []
            for residue_index in residue_indices[1:]:
                # If next residue is consecutive
                if residue_index == previous_residue_index + 1:
                    consecutive_residues.append(residue_index)
                # If next residue is NOT consecutive
                else:
                    overall_consecutive_residues.append(consecutive_residues)
                    consecutive_residues = [residue_index]
                # Update the previous index
                previous_residue_index = residue_index
            # Add the last split
            overall_consecutive_residues.append(consecutive_residues)
            # Now create new chains and reasign residues
            # Skip the first set of consecutive residues since they will stay in the original chain
            for residues_indices in overall_consecutive_residues[1:]:
                chain_name = self.get_available_chain_name()
                residues_selection = self.select_residue_indices(residues_indices)
                self.set_selection_chain_name(residues_selection, chain_name)

        # Fix repeated chains if requested
        return len(repeated_chains) > 0
    
    def check_splitted_chains (self, fix_chains : bool = False, display_summary : bool = False) -> bool:
        """
        # Check if non-consecutive atoms belong to the same chain
        # If so, separate pieces of non-consecuite atoms in different chains
        # Note that the new chains will be duplicated, so you will need to run check_repeated_chains after
        # Return true if we encountered splitted chains and false otherwise
        """
        splitted_fragments = []
        # Keep track of already checked chains
        checked_chains = set()
        last_chain = None
        last_fragment_start = None
        for atom_index, atom in enumerate(self.atoms):
            # Get the chain name
            chain_name = atom.chain.name
            # Skip the atom if it belong to the previous chain
            if chain_name == last_chain: continue
            # If we were in a splitted fragment then end it here
            if last_fragment_start != None:
                new_fragment_indices = list(range(last_fragment_start, atom_index))
                new_fragment = (last_chain, new_fragment_indices)
                splitted_fragments.append(new_fragment)
                last_fragment_start = None
            # Check if the chain was already found
            if chain_name in checked_chains:
                # Start a new fragment
                last_fragment_start = atom_index
            # Update last chain
            last_chain = chain_name
            # Add the new chain to the set of already checked chains
            checked_chains.add(chain_name)

        # Make a summary of the splitted chains if requested
        if display_summary:
            warn(f'Found {len(splitted_fragments)} splitted fragments')
            affected_chains = sorted(list(set([ fragment[0] for fragment in splitted_fragments ])))
            print(f'  We are having splits in chains {", ".join(affected_chains)}')

        # Fix chains if requested
        if fix_chains:
            for fragment in splitted_fragments:
                chain_name, fragment_atom_indices = fragment
                # Create a new chain
                new_chain = Chain(name=chain_name)
                self.set_new_chain(new_chain)
                new_chain_index = new_chain.index
                # Move atoms in the fragment to the new chain
                for atom_index in fragment_atom_indices:
                    atom = self.atoms[atom_index]
                    atom.set_chain_index(new_chain_index)

        return len(splitted_fragments) > 0
    
    # Coherently sort residues according to the indices of the atoms they hold
    def sort_residues (self):
        # Set a function to sort atoms and residues by index
        def by_first_atom_index (residue):
            return min(residue.atom_indices)
        # Sort residues according to their first atom index
        sorted_residues = sorted(self.residues, key = by_first_atom_index)
        # Iterate sorted residues letting them know their new index
        for r, residue in enumerate(sorted_residues):
            residue.index = r
        # Finally update the structure's residues list
        self.residues = sorted_residues

    def check_merged_residues (self, fix_residues : bool = False, display_summary : bool = False) -> bool:
        """
        There may be residues which contain unconnected (unbonded) atoms. They are not allowed.
        They may come from a wrong parsing and be indeed duplicated residues.

        Search for merged residues.
        Create new residues for every group of connected atoms if the fix_residues argument is True.
        Note that the new residues will be repeated, so you will need to run check_repeated_residues after.
        Return True if there were any merged residues.
        """
        # Get the list of merged residues we encounter
        merged_residues = []
        # Iterate residues
        for residue in self.residues:
            residue_selection = residue.get_selection()
            residue_fragments = list(self.find_fragments(residue_selection))
            if len(residue_fragments) <= 1: continue
            # If current residue has more than 1 fragment then it is a merged residue
            merged_residues.append(residue)
            if not fix_residues: continue
            # If the residue is to be fixed then let the first fragment as the current residue
            # Then create a new residue for every other fragment
            for extra_fragment in residue_fragments[1:]:
                # Set a new residue identical to the current one
                new_residue = Residue(residue.name, residue.number, residue.icode)
                self.set_new_residue(new_residue)
                # Add it to the same chain
                residue.chain.add_residue(new_residue)
                # Add atoms to it
                for atom_index in extra_fragment.atom_indices:
                    atom = self.atoms[atom_index]
                    new_residue.add_atom(atom)
            # Now that we have new resiudes, sort all residues to keep them coherent
            self.sort_residues()
        # Count how many merged residues we encountered
        merged_residues_count = len(merged_residues)
        # Log some details if the summary is requested
        if display_summary:
            print(f'Found {merged_residues_count} merged residues')
            if merged_residues_count > 0:
                print(f' e.g. {merged_residues[0]}')
        # Return if we found merged residues
        return merged_residues_count > 0

    
    def check_repeated_residues (self, fix_residues : bool = False, display_summary : bool = False) -> bool:
        """
        There may be residues which are equal in the structure (i.e. same chain, number and icode).
        In case 2 residues in the structure are equal we must check distance between their atoms.
        If atoms are far it means they are different residues with the same notation (duplicated residues).
        If atoms are close it means they are indeed the same residue (splitted residue).

        Splitted residues are found in some pdbs and they are supported by some tools.
        These tools consider all atoms with the same 'record' as the same residue.
        However, there are other tools which would consider the splitted residue as two different residues.
        This causes inconsistency along different tools besides a long list of problems.
        The only possible is fix is changing the order of atoms in the topology.
        Note that this is a breaking change for associated trajectories, which must change the order of coordinates.
        However here we provide tools to fix associates trajectories as well.

        Duplicated residues are usual and they are usually supported but with some problems.
        For example, pytraj analysis outputs use to sort results by residues and each residue is tagged.
        If there are duplicated residues with the same tag it may be not possible to know which result belongs to each residue.
        Another example are NGL selections once in the web client.
        If you select residue ':A and 1' and there are multiple residues 1 in chain A all of them will be displayed.

        Check residues to search for duplicated and splitted residues.
        Renumerate repeated residues if the fix_residues argument is True.
        Return True if there were any repeats.
        """
        # Track if residues have to be changed or not
        modified = False
        # Group all residues in the structure according to their chain, number and icode
        grouped_residues = {}
        # Check repeated residues which are one after the other
        # Note that these residues MUST have a different name
        # Otherwise they would have not been considered different residues
        # For these rare cases we use icodes to solve the problem
        non_icoded_residues = []
        last_residue = None
        for residue in self.residues:
            # Check residue to be equal than the previous residue
            if residue == last_residue:
                non_icoded_residues.append(residue)
                last_residue = residue
                continue
            last_residue = residue
            # Add residue to the groups of repeated residues
            current_residue_repeats = grouped_residues.get(residue, None)
            if not current_residue_repeats:
                grouped_residues[residue] = [ residue ]
            else:
                current_residue_repeats.append(residue)
        # In case we have non icoded residues
        if len(non_icoded_residues) > 0:
            if display_summary:
                print(f'There are non-icoded residues ({len(non_icoded_residues)})')
            # Set new icodes for non icoded residues
            if fix_residues:
                print('    Non icoded residues will recieve an icode')
                for residue in non_icoded_residues:
                    repeated_residues_group = grouped_residues[residue]
                    current_icodes = [ residue.icode for residue in repeated_residues_group if residue.icode ]
                    next_icode = next((cap for cap in AVAILABLE_CAPS if cap not in current_icodes), None)
                    if not next_icode:
                        raise ValueError('There are no more icodes available')
                    # print('Setting icode ' + next_icode + ' to residue ' + str(residue))
                    residue.icode = next_icode
                modified = True
        # Grouped residues with more than 1 result are considered as repeated
        repeated_residues = [ residues for residues in grouped_residues.values() if len(residues) > 1 ]
        if len(repeated_residues) == 0:
            return modified
        # In case we have repeated residues...
        if display_summary:
            warn(f'There are {len(repeated_residues)} different groups of repeated residues')
            print(f'    e.g. {repeated_residues[0][0]}')
            if len(repeated_residues) == 9999 or len(repeated_residues) == 10000:
                print('    Probably you have more residues than the PDB numeration limit (1-9999)')
        # Now for each repeated residue, find out which are splitted and which are duplicated
        covalent_bonds = self.bonds
        overall_splitted_residues = []
        overall_duplicated_residues = []
        for residues in repeated_residues:
            # Iterate over repeated residues and check if residues are covalently bonded
            # If any pair of residues are bonded add them both to the splitted residues list
            # At the end, all non-splitted residues will be considered duplicated residues
            # WARNING: Using a set here is not possible since repeated residues have the same hash
            # WARNING: Also comparing residues themselves is not advisable, so we use indices at this point
            splitted_residue_indices = set()
            for residue, other_residues in otherwise(residues):
                if residue.index in splitted_residue_indices:
                    continue
                # Get atom indices for all atoms connected to the current residue
                residue_bonds = sum([ covalent_bonds[index] for index in residue.atom_indices ], [])
                for other_residue in other_residues:
                    # Get all atom indices for each other residue and collate with the current residue bonds
                    if any( index in residue_bonds for index in other_residue.atom_indices ):
                        splitted_residue_indices.add(residue.index)
                        splitted_residue_indices.add(other_residue.index)
            # Finally obtain the splitted residues from its indices
            splitted_residues = [ self.residues[index] for index in splitted_residue_indices ]
            # Repeated residues which are not splitted are thus duplicated
            duplicated_residues = [ residue for residue in residues if residue.index not in splitted_residue_indices ]
            # Update the overall lists
            if len(splitted_residues) > 0:
                overall_splitted_residues.append(splitted_residues)
            if len(duplicated_residues) > 0:
                overall_duplicated_residues.append(duplicated_residues)
        # In case we have splitted residues
        if len(overall_splitted_residues) > 0:
            if display_summary:
                print(f'    There are splitted residues ({len(overall_splitted_residues)})')
            # Fix splitted residues
            if fix_residues:
                print('        Splitted residues will be merged')
                # Set a function to sort atoms and residues by index
                by_index = lambda v: v._index
                # Merge splitted residues
                # WARNING: Merging residues without sorting atoms is possible, but this would be lost after exporting to pdb
                for splitted_residues in overall_splitted_residues:
                    # The first residue (i.e. the residue with the lower index) will be the one which remains
                    # It will absorb other residue atom indices
                    splitted_residues.sort(key=by_index) # Residues are not sorted by default, this is mandatory
                    first_residue = splitted_residues[0]
                    other_residues = splitted_residues[1:]
                    for residue in other_residues:
                        for atom in residue.atoms:
                            atom.residue = first_residue
                print('        Atoms will be sorted to be together by residues')
                print('        NEVER FORGET: This will break any associated trajectory if coordinates are not sorted as well')
                # Sort atoms to group residue atoms together
                # Note that each atom index must be updated
                new_atom_indices = sum([ residue.atom_indices for residue in self.residues ], [])
                for i, new_atom_index in enumerate(new_atom_indices):
                    atom = self.atoms[new_atom_index]
                    atom._index = i
                self.atoms.sort(key=by_index)
                # Also residue 'atom_indices' must be updated
                for residue in self.residues:
                    residue._atom_indices = [ new_atom_indices.index(atom_index) for atom_index in residue._atom_indices ]
                # Bonds must be reset since atom indices have changes
                self._bonds = None
                # Prepare the trajectory atom sorter which must be returned
                # Include atom indices already so the user has to provide only the structure and trajectory filepaths
                def trajectory_atom_sorter (
                    input_structure_file : 'File',
                    input_trajectory_file : 'File',
                    output_trajectory_file : 'File'
                ):
                    sort_trajectory_atoms(
                        input_structure_file,
                        input_trajectory_file,
                        output_trajectory_file,
                        new_atom_indices
                    )
                self.trajectory_atom_sorter = trajectory_atom_sorter
                self.new_atom_order = new_atom_indices
                modified = True
        # In case we have duplicated residues
        duplicated_residues_count = len(overall_duplicated_residues)
        if duplicated_residues_count > 0:
            if display_summary:
                warn(f'There are {duplicated_residues_count} different groups of duplicated residues')
            # Renumerate duplicated residues if requested
            if fix_residues:
                # First of all, from each group of repeated residues, discard the first residue
                # The first residue will remain as it is and the rest will be renumerated
                # Join all residues to be renumerated in a single list
                residue_to_renumerate = []
                for residues in overall_duplicated_residues:
                    residue_to_renumerate += residues[1:]
                # Now group residues per chain since the renumeration is done by chains
                chain_residues = {}
                for residue in residue_to_renumerate:
                    chain = residue.chain
                    current_chain_residues = chain_residues.get(chain, None)
                    if current_chain_residues: current_chain_residues.append(residue)
                    else: chain_residues[chain] = [ residue ]
                # Iterate residue chain groups
                for chain, residues in chain_residues.items():
                    # Find the last residue number in the current chain
                    maximum_chain_number = max([ residue.number for residue in chain.residues ])
                    # Sort residues by index
                    residues.sort(key=lambda x: x.index, reverse=True)
                    for residue in residues:
                        # Set the number of the residue as the next available number
                        residue.number = maximum_chain_number + 1
                        # Update the maximum number
                        maximum_chain_number = residue.number
                modified = True
        return modified

    # Atoms with identical chain, residue and name are considered repeated atoms
    # DANI: No recuerdo los problemas que daba tener átomos repetidos

    # Check atoms to search for repeated atoms
    # Rename repeated atoms if the fix_atoms argument is True
    # Return True if there were any repeats
    def check_repeated_atoms (self, fix_atoms : bool = False, display_summary : bool = False) -> bool:
        # Set two trackers for display
        repeated_atoms_count = 0
        example = None
        for residue in self.residues:
            # Iterate over the residue atoms counting how many repeated names we have
            current_names = []
            for atom in residue.atoms:
                # We check if the atom name already exists. If not, go to the next atom
                name = atom.name
                if name not in current_names:
                    current_names.append(name)
                    continue
                # When atom is repeated
                repeated_atoms_count += 1
                # If the fix was not requested we stop here
                if not fix_atoms:
                    continue
                # We set the name of the atom as the element letter + the count of this element
                # If element is missing take the first character of the atom name
                initial = atom.element
                if not initial or initial == ' ':
                    initial = name[0]
                number = 1
                new_name = initial + str(number)
                while new_name in current_names:
                    number += 1
                    if number > 999:
                        # Having more than 999 repeated atoms breaks the pdb format
                        raise ValueError('There are more than 999 repeated atoms in the structure')
                    new_name = initial + str(number)
                # Save an example for the logs if there is none yet
                if not example:
                    example = f'{atom.name} renamed as {new_name} in residue {residue}'
                atom.name = new_name
                current_names.append(new_name)
        # Display the summary of repeated atoms if requested
        if display_summary:
            if repeated_atoms_count > 0:
                warn(f'There are repeated atoms ({repeated_atoms_count})')
                print(f'    e.g. {example}')
        return repeated_atoms_count > 0

    # Check bonds to be incoherent
    # i.e. check atoms not to have more or less bonds than expected according to their element
    def check_incoherent_bonds (self) -> bool:
        # Find out if there are hydrogens in the structure
        # It may happen that we encounter an structure without hydrogens
        has_hydrogen = next(( True for atom in self.atoms if atom.element == 'H' ), False)
        coherent_bonds = coherent_bonds_with_hydrogen if has_hydrogen else coherent_bonds_without_hydrogen
        # Check coherent bonds atom by atom
        for atom in self.atoms:
            # Do not check this atom bonds if this may be an ion
            # Most authors "force" dummy bonds in these atoms to make them stable
            if atom.element in SUPPORTED_ION_ELEMENTS: continue
            # Ignore dummy atoms as well
            if atom.element == DUMMY_ATOM_ELEMENT: continue
            # Ignore coarse grain atoms as well
            if atom.element == CG_ATOM_ELEMENT: continue
            # Get actual number of bonds in the current atom both with and without ion bonds
            # LORE: This was a problem since some ions are force-bonded but bonds are actually not real
            # LORE: When an ion is forced we may end up with hyrogens with 2 bonds or carbons with 5 bonds
            # LORE: When an ions is really bonded we can not discard it or we may end up with orphan carbons (e.g. ligands)
            min_nbonds = len(atom.get_bonds(skip_ions = True, skip_dummies = True))
            max_nbonds = len(atom.get_bonds(skip_ions = False, skip_dummies = True))
            # Get the accepted range of number of bonds for the current atom according to its element
            element = atom.element
            element_coherent_bonds = coherent_bonds.get(element, None)
            # If there are no specficiations for the current atom element then skip it
            if not element_coherent_bonds:
                continue
            # Get the range of accepted number of bonds
            min_allowed_bonds = element_coherent_bonds['min']
            max_allowed_bonds = element_coherent_bonds['max']
            # Check the actual number of bonds is insdie the accepted range
            if max_nbonds < min_allowed_bonds or min_nbonds > max_allowed_bonds:
                if min_nbonds == max_nbonds:
                    print(f' An atom with element {element} has {min_nbonds} bonds')
                else:
                    print(f' An atom with element {element} has between {min_nbonds} bonds (withou ions) and {max_nbonds} bonds (with ions)')
                if min_allowed_bonds == max_allowed_bonds:
                    plural_sufix = '' if min_allowed_bonds == 1 else 's'
                    print(f' It should have {min_allowed_bonds} bond{plural_sufix}')
                else:
                    print(f' It should have between {min_allowed_bonds} and {max_allowed_bonds} bonds')
                print(f' -> Atom {atom.label}')
                bond_label = ', '.join([ self.atoms[atom].label for atom in atom.get_bonds(skip_ions = False) ])
                print(f' -> Bonds {bond_label}')
                return True
        return False

    # Get all atomic covalent (strong) bonds
    # Bonds are defined as a list of atom indices for each atom in the structure
    # Rely on VMD logic to do so
    def get_covalent_bonds (self, selection : Optional['Selection'] = None) -> List[ List[int] ]:
        # It is important to fix elements before trying to fix bonds, since elements have an impact on bonds
        # VMD logic to find bonds relies in the atom element to set the covalent bond distance cutoff
        self.fix_atom_elements()
        # Generate a pdb strucutre to feed vmd
        auxiliar_pdb_filepath = '.structure.pdb'
        self.generate_pdb_file(auxiliar_pdb_filepath)
        # Get covalent bonds between both residue atoms
        covalent_bonds = get_covalent_bonds(auxiliar_pdb_filepath, selection)
        # For every atom in CG, replace its bonds with a class which will raise and error when read
        # Thus we make sure using these wrong bonds anywhere further will result in failure
        for atom_index in self.select_cg().atom_indices:
            covalent_bonds[atom_index] = MISSING_BONDS
        # Remove the auxiliar pdb file
        os.remove(auxiliar_pdb_filepath)
        return covalent_bonds
    
    def copy_bonds (self) -> List[List[int]]:
        """Make a copy of the bonds list."""
        new_bonds = []
        for atom_bonds in self.bonds:
            # Missing bonds coming from CG atoms are forwarded
            if atom_bonds == MISSING_BONDS:
                new_bonds.append(MISSING_BONDS)
                continue
            # Copy also the inner lists to avoid further mutation of the original structure
            new_bonds.append([ atom_index for atom_index in atom_bonds ])
        return new_bonds

    def copy (self) -> 'Structure':
        """Make a copy of the current structure."""
        atom_copies = [ atom.copy() for atom in self.atoms ]
        residue_copies = [ residue.copy() for residue in self.residues ]
        chain_copies = [ chain.copy() for chain in self.chains ]
        structure_copy = Structure(atom_copies, residue_copies, chain_copies)
        structure_copy.bonds = self.copy_bonds()
        return structure_copy

    # DANI: No lo he testeado en profundidad
    def merge (self, other : 'Structure') -> 'Structure':
        """Merge current structure with another structure."""
        # Copy self atoms, residues and chains
        self_atom_copies = [ atom.copy() for atom in self.atoms ]
        self_residue_copies = [ residue.copy() for residue in self.residues ]
        self_chain_copies = [ chain.copy() for chain in self.chains ]
        # Copy other atoms, residues and chains
        other_atom_copies = [ atom.copy() for atom in other.atoms ]
        other_residue_copies = [ residue.copy() for residue in other.residues ]
        other_chain_copies = [ chain.copy() for chain in other.chains ]
        # Adapt indices in other atoms, residues and chains
        atom_index_offset = len(self_atom_copies)
        residue_index_offset = len(self_residue_copies)
        chain_index_offset = len(self_chain_copies)
        for atom in other_atom_copies:
            atom._index += atom_index_offset
            atom._residue_index += residue_index_offset
        for residue in other_residue_copies:
            residue._index += residue_index_offset
            residue._atom_indices = [ i + atom_index_offset for i in residue._atom_indices ]
            residue._chain_index += chain_index_offset
        for chain in other_chain_copies:
            chain._index += chain_index_offset
            chain._residue_indices = [ i + residue_index_offset for i in chain._residue_indices ]
        # Merge self with other atoms, residues and chains and build the new structure
        merged_atoms = self_atom_copies + other_atom_copies
        merged_residues = self_residue_copies + other_residue_copies
        merged_chains = self_chain_copies + other_chain_copies
        return Structure(merged_atoms, merged_residues, merged_chains)

    def find_rings (self, max_ring_size : int, selection : Optional[Selection] = None) -> List[ List[Atom] ]:
        """Find rings with a maximum specific size or less in the structure and yield them as they are found."""
        found_rings = []
        selected_atom_indices = selection.atom_indices if selection else None
        # Find rings recursively
        def find_rings_recursive (atom_path : List[Atom]) -> Generator[ Tuple[Atom], None, None ]:
            # Get the current atom to continue the followup: the last atom
            current_atom = atom_path[-1] # Note that the list MUST always have at least 1 atom
            # Get bonded atoms to continue the path
            followup_atoms = current_atom.get_bonded_atoms()
            # Hydrogens are discarded since they have only 1 bond and thus they can only lead to a dead end
            followup_atoms = [ atom for atom in followup_atoms if atom.element != 'H' ]
            # In case there is a selection, check followup atoms not to be in the selection
            if selected_atom_indices:
                followup_atoms = [ atom for atom in followup_atoms if atom.index in selected_atom_indices ]
            # Remove the previous atom to avoid going back
            previous_atom = atom_path[-2] if len(atom_path) > 1 else None
            if previous_atom:
                followup_atoms.remove(previous_atom)
            # Iterate over the following bonded atoms
            for followup_atom in followup_atoms:
                # Check if the followup atom is in the path
                path_index = next(( index for index, atom in enumerate(atom_path) if atom == followup_atom ), None)
                # If so, we have found a ring
                if path_index != None:
                    ring = atom_path[path_index:]
                    ring.sort(key=lambda x: x.index)
                    yield tuple(ring)
                    continue
                # If the ring size is reached, we can not continue
                if len(atom_path) == max_ring_size: continue
                # Otherwise, keep searching
                new_path = atom_path + [followup_atom]
                for ring in find_rings_recursive(atom_path=new_path):
                    yield ring
        # Find a starting atom and run the recursive logic
        candidate_atom_indices = selected_atom_indices if selected_atom_indices else range(self.atom_count)
        for candidate_atom_index in candidate_atom_indices:
            candidate_atom = self.atoms[candidate_atom_index]
            # It must be heavy atom
            if len(candidate_atom.bonds) < 2: continue
            # It must not be a dead end already
            bonded_atoms = candidate_atom.get_bonded_atoms()
            bonded_atoms = [ atom for atom in bonded_atoms if len(atom.bonds) >= 2 ]
            # In case there is a selection, check followup atoms not to be in the selection
            if selected_atom_indices:
                bonded_atoms = [ atom for atom in bonded_atoms if atom.index in selected_atom_indices ]
            for ring in find_rings_recursive(atom_path=[candidate_atom]):
                found_rings.append(ring)
        # Get unique rings
        unique_rings = set(found_rings)
        return list(unique_rings)
    
    def get_selection_outer_bonds (self, selection : Selection) -> List[int]:
        """Given an atom selection, get all bonds between these atoms and any other atom in the structure.
        Note that inner bonds between atoms in the selection are discarded."""
        # Get bonds from all atoms in the selection
        bonds = set()
        for atom_index in selection.atom_indices:
            atom_bonds = set(self.bonds[atom_index])
            bonds = bonds.union(atom_bonds)
        # Discard selection atoms from the bonds list to discard inner bonds
        bonds -= set(selection.atom_indices)
        return list(bonds)

    # Set the type of PTM according to the classification of the bonded residue
    ptm_options = {
        'protein': ValueError('A PTM residue must never be protein'),
        'dna': 'DNA linkage', # DANI: Esto es posible aunque muy raro y no se como se llama
        'rna': 'RNA linkage', # DANI: Esto es posible aunque muy raro y no se como se llama
        'carbohydrate': 'Glycosilation',
        'fatty': 'Lipidation',
        'steroid': 'Steroid linkage', # DANI: Esto es posible aunque muy raro y no se como se llama
        'ion': Warning('Ion is covalently bonded to protein'), # DANI: esto no es "correcto" pero si habitual
        'solvent': Warning('Solvent is covalently bonded to protein'), # DANI: probablemente sea un error
        'acetyl': 'Acetylation', # Typical N-capping terminals
        'amide': 'Amidation', # Typical C-capping terminals
        'other': Warning('Unknow type of PTM'), # Something not supported
    }

    def find_ptms (self) -> Generator[dict, None, None]:
        """Find Post Translational Modifications (PTM) in the structure."""
        # Find bonds between protein and non-protein atoms
        # First get all protein atoms
        protein_selection = self.select_protein()
        if not protein_selection:
            return
        protein_atom_indices = set(protein_selection.atom_indices) # This is used later
        protein_outer_bonds = set(self.get_selection_outer_bonds(protein_selection))
        non_protein_selection = self.invert_selection(protein_selection)
        if not non_protein_selection:
            return
        non_protein_atom_indices = set(non_protein_selection.atom_indices)
        non_protein_atom_indices_bonded_to_protein = protein_outer_bonds.intersection(non_protein_atom_indices)
        # Get each residue bonded to the protein and based on its 'classification' set the name of the PTM
        for atom_index in non_protein_atom_indices_bonded_to_protein:
            atom = self.atoms[atom_index]
            residue = atom.residue
            residue_classification = residue.get_classification()
            ptm_classification = self.ptm_options[residue_classification]
            # If we found something impossible then raise the error
            if type(ptm_classification) == ValueError:
                print(f'Problematic residue: {residue}')
                raise ptm_classification
            # If we do not know what it is then do tag it as a PTM but print a warning
            if type(ptm_classification) == Warning:
                warn(f'{ptm_classification} -> {residue}')
                continue
            # At this point we have found a valid PTM
            # Find the protein residue linked to this PTM
            atom_bonds = self.bonds[atom_index]
            protein_bond = next((bond for bond in atom_bonds if bond in protein_atom_indices), None)
            if protein_bond == None:
                raise ValueError('There must be at least one protein bond to the current atom')
            protein_residue_index = self.atoms[protein_bond].residue_index
            # Set the PTM
            yield { 'name': ptm_classification, 'residue_index': protein_residue_index }

    # Ask if the structure has at least one coarse grain atom/residue
    def has_cg (self) -> bool:
        return any(atom.element == CG_ATOM_ELEMENT for atom in self.atoms)


# =========================
#     Related functions
# =========================

def calculate_distance (atom_1 : Atom, atom_2 : Atom) -> float:
    """Calculate the distance between two atoms."""
    squared_distances_sum = 0
    for i in { 'x': 0, 'y': 1, 'z': 2 }.values():
        squared_distances_sum += (atom_1.coords[i] - atom_2.coords[i])**2
    return math.sqrt(squared_distances_sum)

def calculate_angle (atom_1 : Atom, atom_2 : Atom, atom_3 : Atom) -> float:
    """Calculate the angle between 3 atoms."""
    # From: https://stackoverflow.com/questions/35176451/python-code-to-calculate-angle-between-three-point-using-their-3d-coordinates
    # Get coordinates in numpy arrays, which allows to easily calculate the difference
    a = np.array(atom_1.coords)
    b = np.array(atom_2.coords)
    c = np.array(atom_3.coords)
    # Set the two vectors which make the angle
    ba = a - b
    bc = c - b
    # Calculate the angle between these 2 vectors
    cosine_angle = np.dot(ba, bc) / (np.linalg.norm(ba) * np.linalg.norm(bc))
    angle = np.arccos(cosine_angle)
    return np.degrees(angle)

def calculate_torsion (atom_1 : Atom, atom_2 : Atom, atom_3 : Atom, atom_4 : Atom) -> float:
    """Calculate the torsion between 4 atoms."""
    # From: https://stackoverflow.com/questions/20305272/dihedral-torsion-angle-from-four-points-in-cartesian-coordinates-in-python
    p0 = np.array(atom_1.coords)
    p1 = np.array(atom_2.coords)
    p2 = np.array(atom_3.coords)
    p3 = np.array(atom_4.coords)
    # Get some vectors
    b0 = -1.0*(p1 - p0)
    b1 = p2 - p1
    b2 = p3 - p2
    # normalize b1 so that it does not influence magnitude of vector
    # rejections that come next
    b1 /= np.linalg.norm(b1)
    # vector rejections
    # v = projection of b0 onto plane perpendicular to b1
    #   = b0 minus component that aligns with b1
    # w = projection of b2 onto plane perpendicular to b1
    #   = b2 minus component that aligns with b1
    v = b0 - np.dot(b0, b1)*b1
    w = b2 - np.dot(b2, b1)*b1
    # angle between v and w in a plane is the torsion angle
    # v and w may not be normalized but that's fine since tan is y/x
    x = np.dot(v, w)
    y = np.dot(np.cross(b1, v), w)
    return float(np.degrees(np.arctan2(y, x)))

# =========================
#    Auxiliar functions 
# =========================

def get_next_letter (letter : str) -> str:
    """Set a function to get the next letter from an input letter in alphabetic order."""
    if not letter:
        return 'A'
    if letter == 'z' or letter == 'Z':
        raise InputError("Limit of chain letters has been reached")
    next_letter = chr(ord(letter) + 1)
    return next_letter

def first_cap_only (name : str) -> str:
    """Given a string with 1 or 2 characters, return a new string with 
    the first letter cap and the second letter not cap (if any)"""
    if len(name) == 1:
        return name.upper()
    first_character = name[0].upper()
    second_character = name[1].lower()
    return first_character + second_character

# Convert numbers to lower text characters (chr 8020-8029)
lower_numbers = {
    '0': '₀',
    '1': '₁',
    '2': '₂',
    '3': '₃',
    '4': '₄',
    '5': '₅',
    '6': '₆',
    '7': '₇',
    '8': '₈',
    '9': '₉',
}
def get_lower_numbers (numbers_text : str) -> str:
    return ''.join([ lower_numbers[c] for c in numbers_text ])

def filter_model (pdb_content : str, model : int) -> str:
    """Set a function to filter lines in PDB content for a specific model."""
    # Make sure the PDB content has multiple models
    # If not, then return the whole PDB content ignoring the flag
    generic_model_header_regex = r'\nMODEL\s*[0-9]*\s*\n'
    if not re.search(generic_model_header_regex, pdb_content):
        print(f'PDB content has no models at all so it will be loaded as is (ignored model "{model}").')
        return pdb_content
    # If a model was passed then it means we must filter the PDB content
    filtered_pdb_content = ''
    # Search PDB lines until we find our model's header
    model_header_regex = rf'^MODEL\s*{model}'
    pdb_lines = iter(pdb_content.split('\n'))
    for line in pdb_lines:
        if not re.match(model_header_regex, line): continue
        # If we just found the header
        filtered_pdb_content = line
        break
    # If we did not find the header then stop here
    if not filtered_pdb_content: raise RuntimeError(f'Could not find model "{model}" header')
    # Add every line to the filtered content until we find the tail
    model_footer_regex = r'^ENDMDL'
    for line in pdb_lines:
        filtered_pdb_content += '\n' + line
        if re.match(model_footer_regex, line): return filtered_pdb_content
    # If we did not find the footer then stop here
    raise RuntimeError(f'Could not find model "{model}" footer')<|MERGE_RESOLUTION|>--- conflicted
+++ resolved
@@ -448,13 +448,10 @@
     atom_count = property(get_atom_count, None, None, "The number of atoms in the residue (read only)")
 
     def add_atom (self, new_atom : 'Atom'):
-<<<<<<< HEAD
         """Add an atom to the residue."""
-=======
         # Remove the atom from its previous residue owner
         if new_atom.residue_index:
             new_atom.residue.remove_atom(new_atom)
->>>>>>> e0603789
         # Insert the new atom index in the list of atom indices keeping the order
         new_atom_index = new_atom.index
         sorted_atom_index = bisect(self.atom_indices, new_atom_index)
@@ -1108,16 +1105,6 @@
     # Fragments of covalently bonded atoms (read only)
     fragments = property(get_fragments, None, None, "The structure fragments (read only)")
 
-<<<<<<< HEAD
-    def find_fragments (self, selection : Optional['Selection'] = None) -> Generator['Selection', None, None]:
-        """
-        Find fragments* in a selection of atoms.
-        * A fragment is a selection of colvalently bonded atoms.
-        All atoms are searched if no selection is provided.
-        WARNING: Note that fragments generated from a specific selection may not match the structure fragments.
-        A selection including 2 separated regions of a structure fragment will yield 2 fragments.
-        """
-=======
     # Find fragments* in a selection of atoms
     # * A fragment is a selection of colvalently bonded atoms
     # All atoms are searched if no selection is provided
@@ -1128,7 +1115,6 @@
         selection : Optional['Selection'] = None,
         exclude_disulfide : bool = True
     ) -> Generator['Selection', None, None]:
->>>>>>> e0603789
         # If there is no selection we consider all atoms
         if not selection: selection = self.select_all()
         # Get/Find covalent bonds between atoms in a new object avoid further corruption (deletion) of the original list
