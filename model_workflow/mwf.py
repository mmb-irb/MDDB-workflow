--- conflicted
+++ resolved
@@ -1599,54 +1599,6 @@
     inputs_file = property(get_inputs_file, None, None, "Inputs filename (read only)")
 
     # Topology filename ------------
-<<<<<<< HEAD
-  
-    def guess_input_topology_filepath (self) -> Optional[str]:
-        """If there is not input topology filepath, we try to guess it among the files in the project directory.
-        Note that if we can download from the remote then we must check the remote available files as well."""
-        # Find the first supported topology file according to its name and format
-        def find_first_accepted_topology_filename (available_filenames : List[str]) -> Optional[str]:
-            for filename in available_filenames:
-                # Make sure it is a valid topology file candidate
-                # i.e. topology.xxx
-                filename_splits = filename.split('.')
-                if len(filename_splits) != 2 or filename_splits[0] != 'topology':
-                    continue
-                # Then make sure its format is among the accepted topology formats
-                extension = filename_splits[1]
-                format = EXTENSION_FORMATS[extension]
-                if format in ACCEPTED_TOPOLOGY_FORMATS:
-                    return filename
-            return None
-        # First check among the local available files
-        local_files = list_files(self.directory)
-        accepted_topology_filename = find_first_accepted_topology_filename(local_files)
-        if accepted_topology_filename:
-            return self.pathify(accepted_topology_filename)
-        # In case we did not find a topology among the local files, repeat the process with the remote files
-        if self.remote:
-            remote_files = self.remote.available_files
-            accepted_topology_filename = find_first_accepted_topology_filename(remote_files)
-            if accepted_topology_filename:
-                return self.pathify(accepted_topology_filename)
-        # If no actual topology is to be found then try with the standard topology instead
-        # Check if the standard topology file is available
-        # Note that we do not use standard_topology_file property to avoid generating it at this point
-        standard_topology_filepath = self.pathify(STANDARD_TOPOLOGY_FILENAME)
-        standard_topology_file = File(standard_topology_filepath)
-        if standard_topology_file.exists:
-            return standard_topology_filepath
-        # If not we may also try to download the standard topology
-        if self.remote:
-            self.remote.download_standard_topology(standard_topology_file)
-            return standard_topology_filepath
-        # DEPRECATED: Find if the raw charges file is present as a last resource
-        if exists(RAW_CHARGES_FILENAME):
-            return RAW_CHARGES_FILENAME
-        # If we did not find any valid topology filepath at this point then return None
-        return None
-=======
->>>>>>> 254b256e
 
     def get_input_topology_filepath (self) -> Optional[str]:
         """Get the input topology filepath from the inputs or try to guess it.
