--- conflicted
+++ resolved
@@ -1840,10 +1840,16 @@
             structure = self.structure,
             snapshots = self.snapshots,
         )
-    def run_thickness_analysis (self, overwrite : bool = False):
+    def run_thickness_analysis (self):
+        # Get the task name
+        task = self._get_task()
+        # Check if this dependency is to be overwriten
+        must_overwrite = task in overwritables
+        # Update the overwritables so this is not remade further in the same run
+        overwritables.discard(task)
         # Do not run the analysis if the output file already exists
         output_thickness_filepath = self.md_pathify(OUTPUT_THICKNESS_FILENAME)
-        if exists(output_thickness_filepath) and not overwrite:
+        if exists(output_thickness_filepath) and not must_overwrite:
             return
         # Run the analysis
         thickness(
@@ -1853,10 +1859,16 @@
             membrane_map = self.project.membrane_map,
             snapshots = self.snapshots,
         )
-    def run_apl_analysis (self, overwrite : bool = False):
+    def run_apl_analysis (self):
+        # Get the task name
+        task = self._get_task()
+        # Check if this dependency is to be overwriten
+        must_overwrite = task in overwritables
+        # Update the overwritables so this is not remade further in the same run
+        overwritables.discard(task)
         # Do not run the analysis if the output file already exists
         output_apl_filepath = self.md_pathify(OUTPUT_APL_FILENAME)
-        if exists(output_apl_filepath) and not overwrite:
+        if exists(output_apl_filepath) and not must_overwrite:
             return
         # Run the analysis
         area_per_lipid(
@@ -1865,10 +1877,16 @@
             output_analysis_filepath = output_apl_filepath,
             membrane_map = self.project.membrane_map,
         )
-    def run_lipid_order_analysis (self, overwrite : bool = False):
+    def run_lipid_order_analysis (self):
+        # Get the task name
+        task = self._get_task()
+        # Check if this dependency is to be overwriten
+        must_overwrite = task in overwritables
+        # Update the overwritables so this is not remade further in the same run
+        overwritables.discard(task)
         # Do not run the analysis if the output file already exists
         output_lipid_order_filepath = self.md_pathify(OUTPUT_LIPID_ORDER_FILENAME)
-        if exists(output_lipid_order_filepath) and not overwrite:
+        if exists(output_lipid_order_filepath) and not must_overwrite:
             return
         # Run the analysis
         lipid_order(
@@ -1878,10 +1896,16 @@
             membrane_map = self.project.membrane_map,
             snapshots = self.snapshots,
         )
-    def run_lipid_interactions_analysis (self, overwrite : bool = False):
+    def run_lipid_interactions_analysis (self):
+        # Get the task name
+        task = self._get_task()
+        # Check if this dependency is to be overwriten
+        must_overwrite = task in overwritables
+        # Update the overwritables so this is not remade further in the same run
+        overwritables.discard(task)
         # Do not run the analysis if the output file already exists
         output_lipid_interactions_filepath = self.md_pathify(OUTPUT_LIPID_INTERACTIONS_FILENAME)
-        if exists(output_lipid_interactions_filepath) and not overwrite:
+        if exists(output_lipid_interactions_filepath) and not must_overwrite:
             return
         # Run the analysis
         lipid_interactions(
@@ -2827,8 +2851,7 @@
         mem_map_filepath = self.pathify(MEMBRANE_MAPPING_FILENAME)
         mem_map_file = File(mem_map_filepath)
         # If the file already exists then send it
-<<<<<<< HEAD
-        if mem_map_file.exists and not overwrite:
+        if mem_map_file.exists and not must_overwrite:
             self._membrane_map =  load_json(mem_map_file.path)
         else:
             self._membrane_map = generate_membrane_mapping(
@@ -2838,15 +2861,6 @@
             )   
         if self._membrane_map is None or self._membrane_map['n_mems'] == 0:
             print('No membrane available. Related analyses will be skipped.')
-=======
-        if mem_map_file.exists and not must_overwrite:
-            return load_json(mem_map_file.path)
-        self._membrane_map = generate_membrane_mapping(
-            structure = self.structure,
-            topology_file=self.standard_topology_file,
-            structure_file=self.structure_file,
-        )
->>>>>>> 04c3aa69
         return self._membrane_map
     membrane_map = property(get_membrane_map, None, None, "Membrane mapping (read only)")
 
