#!/usr/bin/env python

# This is the starter script

# Import python libraries
from os import chdir, rename, remove, walk, mkdir, getcwd
from os.path import exists, isdir, isabs, relpath
from shutil import rmtree
import sys
import io
import re
import numpy
from glob import glob
<<<<<<< HEAD
from inspect import getfullargspec
=======
from MDAnalysis import Universe
>>>>>>> b746689c

# Constants
from model_workflow.utils.constants import *

# Import local utils
# Importing constants first is important
from model_workflow.utils.constants import *
#from model_workflow.utils.httpsf import mount
from model_workflow.utils.auxiliar import InputError, MISSING_TOPOLOGY
from model_workflow.utils.auxiliar import warn, load_json, load_yaml, list_files, is_directory_empty
from model_workflow.utils.auxiliar import is_glob, parse_glob, glob_filename, purge_glob
from model_workflow.utils.arg_cksum import get_cksum_id
from model_workflow.utils.register import Register
from model_workflow.utils.cache import Cache
from model_workflow.utils.conversions import convert
from model_workflow.utils.structures import Structure
from model_workflow.utils.topologies import Topology
from model_workflow.utils.file import File
from model_workflow.utils.remote import Remote
from model_workflow.utils.pyt_spells import get_frames_count, get_pytraj_trajectory
from model_workflow.utils.selections import Selection
from model_workflow.utils.type_hints import *

# Import local tools
from model_workflow.tools.get_first_frame import get_first_frame
from model_workflow.tools.get_average import get_average
from model_workflow.tools.get_bonds import find_safe_bonds, get_bonds_canonical_frame
from model_workflow.tools.process_interactions import process_interactions
from model_workflow.tools.find_interaction_types import find_interaction_types
from model_workflow.tools.generate_metadata import prepare_project_metadata, generate_md_metadata
from model_workflow.tools.generate_ligands_desc import generate_ligand_mapping
from model_workflow.tools.chains import prepare_chain_references
from model_workflow.tools.generate_pdb_references import prepare_pdb_references
from model_workflow.tools.residue_mapping import generate_residue_mapping
from model_workflow.tools.generate_map import generate_protein_mapping
from model_workflow.tools.generate_lipid_references import generate_lipid_references
from model_workflow.tools.generate_membrane_mapping import generate_membrane_mapping
from model_workflow.tools.generate_topology import generate_topology
from model_workflow.tools.get_charges import get_charges
from model_workflow.tools.remove_trash import remove_trash
from model_workflow.tools.get_screenshot import get_screenshot
from model_workflow.tools.filter_atoms import filter_atoms
from model_workflow.tools.image_and_fit import image_and_fit
from model_workflow.tools.structure_corrector import structure_corrector
from model_workflow.tools.fix_gromacs_masses import fix_gromacs_masses
from model_workflow.tools.check_inputs import check_inputs

<<<<<<< HEAD
=======
# Import local utils
#from model_workflow.utils.httpsf import mount
from model_workflow.utils.auxiliar import InputError, MISSING_TOPOLOGY
from model_workflow.utils.auxiliar import warn, load_json, load_yaml, list_files
from model_workflow.utils.auxiliar import is_glob, parse_glob, glob_filename, purge_glob
from model_workflow.utils.register import Register
from model_workflow.utils.cache import Cache
from model_workflow.utils.conversions import convert
from model_workflow.utils.structures import Structure
from model_workflow.utils.topologies import Topology
from model_workflow.utils.file import File
from model_workflow.utils.remote import Remote
from model_workflow.utils.pyt_spells import get_frames_count, get_pytraj_trajectory
from model_workflow.utils.selections import Selection
from model_workflow.utils.topology_converter import to_MDAnalysis_topology
from model_workflow.utils.type_hints import *

>>>>>>> b746689c
# Import local analyses
from model_workflow.analyses.rmsds import rmsds
from model_workflow.analyses.tmscores import tmscores
from model_workflow.analyses.rmsf import rmsf
from model_workflow.analyses.rgyr import rgyr
from model_workflow.analyses.pca import pca
from model_workflow.analyses.density import density
from model_workflow.analyses.thickness import thickness
from model_workflow.analyses.area_per_lipid import area_per_lipid
from model_workflow.analyses.lipid_order import lipid_order
from model_workflow.analyses.lipid_interactions import lipid_interactions
#from model_workflow.analyses.pca_contacts import pca_contacts
from model_workflow.analyses.rmsd_per_residue import rmsd_per_residue
from model_workflow.analyses.rmsd_pairwise import rmsd_pairwise
from model_workflow.analyses.clusters import clusters_analysis
from model_workflow.analyses.distance_per_residue import distance_per_residue
from model_workflow.analyses.hydrogen_bonds import hydrogen_bonds
from model_workflow.analyses.sasa import sasa
from model_workflow.analyses.energies import energies
from model_workflow.analyses.dihedral_energies import compute_dihedral_energies
from model_workflow.analyses.pockets import pockets
from model_workflow.analyses.rmsd_check import check_trajectory_integrity
from model_workflow.analyses.helical_parameters import helical_parameters
from model_workflow.analyses.markov import markov

# Make the system output stream to not be buffered
# This is useful to make prints work on time in Slurm
# Otherwise, output logs are written after the script has fully run
# Note that this fix affects all modules and built-ins
unbuffered = io.TextIOWrapper(open(sys.stdout.fileno(), 'wb', 0), write_through=True)
sys.stdout = unbuffered

# Set a special exception for missing inputs
MISSING_INPUT_EXCEPTION = Exception('Missing input')

# Set a special exception for missing task function arguments
# This is used for easy debug when a new functions is added wrongly
MISSING_ARGUMENT_EXCEPTION = Exception('Missing argument')

# Set a special exception for when a value is missing
MISSING_VALUE_EXCEPTION = Exception('Missing value')

# Name of the argument used by all functions to know where to write output
OUTPUT_FILEPATH_ARG = 'output_filepath'
OUTPUT_DIRECTORY_ARG = 'output_directory'

# Set the name of the section in the cache where argument value cksums are saved
CACHE_ARG_CKSUMS = 'arg_cksums'

# Run a fix in gromacs if not done before
# Note that this is run always at the moment the code is read, no matter the command or calling origin
fix_gromacs_masses()

# Set some variables which are filled at the end but are referred by previously defined functions
requestables = {}
inverted_requestables = {}

# Set a class to handle a generic task
# WARNING: Note that a task is static in relation to its Project/MD
# This means that all MDs share the same task and thus it can not store internal values
# Instead all its internal vallues are stored in the parent using a key name
# This is not easy to change with the curent implementation
class Task:
    def __init__ (self,
        # The task flag
        # This name is to be used by the include/exclude/overwrite arguments
        # It will also name the folder containing all analysis output
        flag : str,
        # The task nice name
        # This user-firendly name is to be used in the logs
        name : str,
        # The task function
        # Function argument names must correspond with Project/MD property names
        func : Callable,
        # The task function "additional" inputs
        # Project/MD properties are automatically sent to the function as arguments
        # However some analyses have additional arguments (e.g. frames limit, cutoffs, etc.)
        args : dict = {},
        # In case this task is to produce an output file, set here its name
        # The actual path relative to its project/MD will be set automatically
        # For those tasks which generate a directory with multiple outputs this is not necessary
        # However this may come in handy by tasks with a single file output
        # Specillay when this output file is used later in this workflow
        output_filename : Optional[str] = None,
        # Set if the returned output is to be cached
        # Note that argument values are always cached, this is not optional
        use_cache : bool = True
    ):
        # Save input arguments
        self.flag = flag
        self.name = name
        self.func = func
        self.args = args
        self.output_filename = output_filename
        self.use_cache = use_cache
        # Set the key used to store and retireve data in the parent and cache
        self.parent_output_key = f'_{self.flag}_task_output'
        self.cache_output_key = f'{self.flag}_task_output'
    
    # Get the taks stored output
    # This output is not saved in the task itself, but in the parent
    def get_output (self, parent):
        return getattr(parent, self.parent_output_key, MISSING_VALUE_EXCEPTION)
    def set_output (self, parent, new_output):
        return setattr(parent, self.parent_output_key, new_output)
    output = property(get_output, set_output, None, "Task saved output")
    # Asking for the output file or filepath implies running the Task, then returning the file/filepath
    def get_output_filepath (self, caller) -> str:
        if self._output_filepath != None: return self._output_filepath
        self(caller)
        return self._output_filepath
    output_filepath = property(get_output_filepath, None, None, "Output filepath once the file is produced (read only)")
    def get_output_file (self, caller) -> str:
        filepath = self.get_output_filepath(caller)
        return File(filepath)
    output_file = property(get_output_file, None, None, "Output file once the file is produced (read only)")


    # When a task is called
    def __call__(self, parent):
        # First of all check if this task has been already done in this very run
        # If so then return the stored vale
        output = self.get_output(parent)
        if output != MISSING_VALUE_EXCEPTION: return output
        # Process the task function arguments
        processed_args = {}
        # Get the task function expected arguments
        specification = getfullargspec(self.func)
        expected_arguments = specification.args
        n_default_arguments = len(specification.defaults) if specification.defaults else 0
        # Find out which arguments are optional since they have default values
        default_arguments = set(expected_arguments[::-1][:n_default_arguments])
        # Find out if the function is to return output
        returns_output = bool(specification.annotations.get('return', None))
        # If so, then find if we have cached output
        if returns_output and self.use_cache:
            output = parent.cache.retrieve(self.cache_output_key, MISSING_VALUE_EXCEPTION)
            self.set_output(parent, output)
        # If one of the expected arguments is the output_filename then set it here
        writes_output_file = OUTPUT_FILEPATH_ARG in expected_arguments
        if writes_output_file:
            # The task should have a defined output file
            if not self.output_filename:
                raise RuntimeError(f'Task {self.flag} must have an "output_filename"')
            # Set the output file path
            self._output_filepath = parent.pathify(self.output_filename)
            # Add it to the processed args
            processed_args[OUTPUT_FILEPATH_ARG] = self._output_filepath
            # Remove the expected argument from the list
            expected_arguments.remove(OUTPUT_FILEPATH_ARG)
        # If one of the expected arguments is the output_directory then set it here
        # We will set a new directory with the flag name of the task, in the correspoding path
        # Note that while the task is beeing done the output directory has a different name
        # Thus the directory is hidden and marked as incomplete
        # The final output directory is the one without the incomplete prefix
        writes_output_dir = OUTPUT_DIRECTORY_ARG in expected_arguments
        incomplete_output_directory = None
        final_output_directory = None
        if writes_output_dir:
            # Set the output directory path
            incomplete_output_directory = parent.pathify(INCOMPLETE_PREFIX + self.flag)
            final_output_directory = incomplete_output_directory.replace(INCOMPLETE_PREFIX, '')
            # Add it to the processed args
            processed_args[OUTPUT_DIRECTORY_ARG] = incomplete_output_directory
            # Remove the expected argument from the list
            expected_arguments.remove(OUTPUT_DIRECTORY_ARG)
        # Iterate the reamining expected arguments
        for arg in expected_arguments:
            # First find the argument among the parent properties
            arg_value = self.find_arg_value(arg, parent, default_arguments)
            if arg_value == MISSING_ARGUMENT_EXCEPTION: continue
            # Add the processed argument
            processed_args[arg] = arg_value
        # Check if this dependency is to be overwriten
        forced_overwrite = self.flag in parent.overwritables
        # Get the list of inputs which have changed compared to a previous run
        # WARNING: Always get changed inputs, since this function updates the cache
        # If had_cache is false then it means this is the first time the task is ever done
        changed_inputs, had_cache = self.get_changed_inputs(parent, processed_args)
        any_input_changed = len(changed_inputs) > 0
        # We must overwrite outputs either if inputs changed or if it was forced by the user
        must_overwrite = forced_overwrite or any_input_changed
        # Check if output already exists
        # If the final directory already exists then it means the task was started in a previous run
        existing_incomplete_output = writes_output_dir and exists(incomplete_output_directory)
        # If the final directory already exists then it means the task was done in a previous run
        existing_final_output = writes_output_dir and exists(final_output_directory)
        # If the output file already exists then it also means the task was done in a previous run
        existing_output_file = writes_output_file and exists(self._output_filepath)
        # If we already have a cached output result
        existing_output_data = returns_output and output != MISSING_VALUE_EXCEPTION
        # If we must overwrite then purge previous outputs
        if must_overwrite:
            if existing_incomplete_output: rmtree(incomplete_output_directory)
            if existing_final_output: rmtree(final_output_directory)
            if existing_output_file: remove(self._output_filepath)
            if existing_output_data: parent.cache.delete(self.cache_output_key)
        # If already existing output is not to be overwritten then check if it is already what we need
        else:
            # If output files/directories are expected then they must exist
            # If output data is expected then it must be cached
            satisfied_output = (not writes_output_dir or exists(final_output_directory)) \
                and (not writes_output_file or exists(self._output_filepath)) \
                and (not returns_output or output != MISSING_VALUE_EXCEPTION)
            # If we already have the expected output then we can skip the task at all
            if satisfied_output:
                print(f'{GREY_HEADER}-> Task {self.flag} ({self.name}) already completed{COLOR_END}')
                return output if returns_output else None
        # If we are at this point then we are missing some output so we must proceed to run the task
        # Use the final output directory instead of the incomplete one if exists
        # Note that we must check if it exists again since it may have been deleted since the last check
        if writes_output_dir and exists(final_output_directory):
            processed_args[OUTPUT_DIRECTORY_ARG] = final_output_directory
        # Create the incomplete output directory, if necessary
        missing_incomplete_output = writes_output_dir \
            and not exists(incomplete_output_directory) \
            and not exists(final_output_directory)
        if missing_incomplete_output: mkdir(incomplete_output_directory)
        # Finally call the function
        print(f'{GREEN_HEADER}-> Running task {self.flag} ({self.name}){COLOR_END}')
        # If the task is to be run again because an inputs changed then let the user know
        if any_input_changed and had_cache and not forced_overwrite:
            changes = ''.join([ '\n   - ' + inp for inp in changed_inputs ])
            print(f'{GREEN_HEADER}   The task is run again since the following inputs changed:{changes}{COLOR_END}')
        # Run the actual task
        output = self.func(**processed_args)
        self.set_output(parent, output)
        # Update the cache
        if returns_output and self.use_cache: parent.cache.update(self.cache_output_key, output)
        # Update the overwritables so this is not remade further in the same run
        parent.overwritables.discard(self.flag)
        # As a brief cleanup, if the output directory is empty at the end, then remove it
        # Otheriwse, change the incomplete directory name to its final name
        if writes_output_dir and exists(incomplete_output_directory):
            if is_directory_empty(incomplete_output_directory): rmtree(incomplete_output_directory)
            else: rename(incomplete_output_directory, final_output_directory)
        # Now return the function result
        return output

    # Find argument values, thus running any dependency
    def find_arg_value (self, arg : str, parent : Union['Project', 'MD'], default_arguments : set):
        # First find the argument among the parent properties
        arg_value = getattr(parent, arg, MISSING_ARGUMENT_EXCEPTION)
        if arg_value != MISSING_ARGUMENT_EXCEPTION: return arg_value
        # If the parent is an MD then it may happen the property is from the Project
        if isinstance(parent, MD):
            arg_value = getattr(parent.project, arg, MISSING_ARGUMENT_EXCEPTION)
            if arg_value != MISSING_ARGUMENT_EXCEPTION: return arg_value
        # If the property is missing then search among the additional arguments
        arg_value = self.args.get(arg, MISSING_ARGUMENT_EXCEPTION)
        if arg_value != MISSING_ARGUMENT_EXCEPTION: return arg_value
        # It may also happen that the argument has a default value
        # If this is the case then we can skip it
        if arg in default_arguments: return MISSING_ARGUMENT_EXCEPTION
        # NEVER FORGET: Function arguments must have the same name that the Project/MD property
        # If the argument is still missing then you programmed the function wrongly or...
        # You may have forgotten the additional argument in the task args
        raise RuntimeError(f'Function "{self.func.__name__}" expects argument "{arg}" but it is missing')
    
    # Find out if inputs changed regarding the last run
    def get_changed_inputs (self,
        parent : Union['Project', 'MD'],
        processed_args : dict) -> Tuple[ List[str], bool ]:
        # Get cache argument references
        all_cksums = parent.cache.retrieve(CACHE_ARG_CKSUMS, {})
        task_cksums = all_cksums.get(self.func.__name__, MISSING_VALUE_EXCEPTION)
        had_cache = False if task_cksums == MISSING_VALUE_EXCEPTION else True
        if not had_cache:
            task_cksums = {}
            all_cksums[self.func.__name__] = task_cksums
        # Check argument by argument
        # Keep a list with arguments which have changed
        unmatched_arguments = []
        for arg_name, arg_value in processed_args.items():
            # Skip the output directory argument
            # Changes in this argument are not actual changes
            if arg_name == OUTPUT_DIRECTORY_ARG: continue
            # Get the cksum from the new argument value
            new_cksum = get_cksum_id(arg_value)
            # Retrieve the cksum from the old argument value
            old_cksum = task_cksums.get(arg_name, None)
            # Compare new and old cksums
            if new_cksum != old_cksum:
                # If we found a missmatch then add it to the list
                unmatched_arguments.append(arg_name)
                # Update the references
                task_cksums[arg_name] = new_cksum
        # If we found no missmatch then stop here
        if len(unmatched_arguments) > 0:
            # If there were differences then update the cache
            parent.cache.update(CACHE_ARG_CKSUMS, all_cksums)
        return unmatched_arguments, had_cache
    
# A Molecular Dynamics (MD) is the union of a structure and a trajectory
# Having this data several analyses are possible
# Note that an MD is always defined inside of a Project and thus it has additional topology and metadata
class MD:
    def __init__ (self,
        # The parent project this MD belongs to
        project : 'Project',
        # The number of the MD according to its accession
        number : int,
        # The local directory where the MD takes place
        directory : str,
        # Input structure and trajectory files
        input_structure_filepath : str,
        input_trajectory_filepaths : List[str],
    ):
        # Save the inputs
        self.project = project
        if not project:
            raise Exception('Project is mandatory to instantiate a new MD')
        # Save the MD number
        self.number = number
        # Set the MD accession and request URL
        self.accession = None
        self.remote = None
        if self.project.database_url and self.project.accession:
            self.accession = f'{self.project.accession}.{self.number}'
            self.remote = Remote(self.project.database_url, self.accession)
        # Save the directory
        # If it is an absolute then make it relative to the project
        if isabs(directory):
            # This function already removes the final slash
            self.directory = relpath(directory, self.project.directory)
        # Otherwise save it as is but just removing the final slash (if any)
        else:
            self.directory = remove_final_slash(directory)
        self.directory = self.project.pathify(self.directory)
        # If the directory does not exists then create it
        if not exists(self.directory):
            mkdir(self.directory)
        # Save the input structure filepath
        # They may be relative to the project directory (unique) or relative to the MD directory (one per MD)
        # If the path is absolute then it is considered unique
        # If the file does not exist and it is to be downloaded then it is downloaded for each MD
        # Priorize the MD directory over the project directory
        self.input_structure_filepath = input_structure_filepath
        # Set the internal variable for the input structure file, to be assigned later
        self._input_structure_file = None
        # Save the input trajectory filepaths
        self.input_trajectory_filepaths = input_trajectory_filepaths
        # Set the internal variable for the input trajectory files, to be assigned later
        self._input_trajectory_files = None

        # Processed structure and trajectory files
        self._structure_file = None
        self._trajectory_file = None

        # Other values which may be found/calculated on demand
        self._md_inputs = None
        self._snapshots = None
        self._structure = None
        self._pytraj_topology = None
        self._processed_interactions = None
        self._reference_frame = None

        # Tests
        self._trajectory_integrity = None

        # Set a new MD specific register
        # In case the directory is the project directory itself, use the project register
        register_filepath = self.pathify(REGISTER_FILENAME)
        register_file = File(register_filepath)
        if register_file.path == self.project.register.file.path:
            self.register = self.project.register
        else:
            self.register = Register(register_file)
        # Save also warnings apart since they are to be used as an input for metadata tasks
        self.warnings = self.register.warnings

        # Set a new MD specific cache
        # In case the directory is the project directory itself, use the project cache
        cache_filepath = self.pathify(CACHE_FILENAME)
        cache_file = File(cache_filepath)
        if cache_file.path == self.project.cache.file.path:
            self.cache = self.project.cache
        else:
            self.cache = Cache(cache_file)

        # Set tasks whose output is to be overwritten
        self.overwritables = set()

    def __repr__ (self):
        return 'MD'
    
    # This function is able to find its caller "self" function
    # Then it finds its associated label in the requestables
    def _get_task (self) -> str:
        caller_data = sys._getframe().f_back
        caller_name = caller_data.f_code.co_name
        caller_func = getattr(self, caller_name).__func__
        return inverted_requestables[caller_func]

    # Given a filename or relative path, add the MD directory path at the beginning
    def pathify (self, filename_or_relative_path : str) -> str:
        return self.directory + '/' + filename_or_relative_path

    # Input structure file ------------

    def get_input_structure_filepath (self) -> str:
        """Set a function to get input structure file path"""
        # Set a function to find out if a path is relative to MD directories or to the project directory
        # To do so just check if the file exists in any of those
        # In case it exists in both or none then assume it is relative to MD directory
        # Parse glob notation in the process
        def relativize_and_parse_paths (input_path : str, may_not_exist : bool = False) -> Optional[str]:
            # Check if it is an absolute path
            if isabs(input_path):
                abs_glob_parse = parse_glob(input_path)
                # If we had multiple results then we complain
                if len(abs_glob_parse) > 1:
                    raise InputError(f'Multiple structures found with "{input_path}": {", ".join(abs_glob_parse)}')
                # If we had no results then we complain
                if len(abs_glob_parse) == 0:
                    if self.remote:
                        warn('Spread syntax is not supported to download remote files')
                    raise InputError(f'No structure found with "{input_path}"')
                abs_parsed_filepath = abs_glob_parse[0]
                return abs_parsed_filepath
            # Check the MD directory
            md_relative_filepath = self.pathify(input_path)
            md_glob_parse = parse_glob(md_relative_filepath)
            if len(md_glob_parse) > 1:
                raise InputError(f'Multiple structures found with "{input_path}": {", ".join(md_glob_parse)}')
            md_parsed_filepath = md_glob_parse[0] if len(md_glob_parse) == 1 else None
            if md_parsed_filepath and File(md_parsed_filepath).exists:
                return md_parsed_filepath
            # Check the project directory
            project_relative_filepath = self.project.pathify(input_path)
            project_glob_parse = parse_glob(project_relative_filepath)
            if len(project_glob_parse) > 1:
                raise InputError(f'Multiple structures found with "{input_path}": {", ".join(project_glob_parse)}')
            project_parsed_filepath = project_glob_parse[0] if len(project_glob_parse) == 1 else None
            if project_parsed_filepath and File(project_parsed_filepath).exists:
                return project_parsed_filepath
            # At this point we can conclude the input structure file does not exist
            # If we have no paths at all then it means a glob pattern was passed and it didn't match
            # Note that if a glob pattern existed then it would mean the file actually existed
            if len(md_glob_parse) == 0 and len(project_glob_parse) == 0:
                # Warn the user in case it was trying to use glob syntax to donwload remote files
                if self.remote:
                    warn('Spread syntax is not supported to download remote files')
                raise InputError('No trajectory file was reached neither in the project directory or MD directories in path(s) ' + ', '.join(input_path))
            # If the path does not exist anywhere then we asume it will be downloaded and set it relative to the MD
            # However make sure we have a remote
            # As an exception, if the 'may not exist' flag is passed then we return the result even if there is no remote
            if not may_not_exist and not self.remote:
                raise InputError(f'Cannot find a structure file by "{input_path}" anywhere')
            return md_parsed_filepath
        # If we have a value passed through command line
        if self.input_structure_filepath:
            # Find out if it is relative to MD directories or to the project directory
            return relativize_and_parse_paths(self.input_structure_filepath)
        # If we have a value passed through the inputs file has the value
        if self.project.is_inputs_file_available():
            # Get the input value, whose key must exist
            inputs_value = self.project.get_input('input_structure_filepath')
            # If there is a valid input then use it
            if inputs_value: return relativize_and_parse_paths(inputs_value)
        # If there is not input structure then asume it is the default
        # Check the default structure file exists or it may be downloaded
        default_structure_filepath = relativize_and_parse_paths(STRUCTURE_FILENAME, may_not_exist=True)
        default_structure_file = File(default_structure_filepath)
        # AGUS: si default_structure_filepath es None, default_structure_file será un objeto File y no se puede evaluar como None
        # AGUS: de esta forma al evaluar directamente si default_structure_filepath es None, se evita el error
        if default_structure_filepath is not None:
            if default_structure_file.exists or self.remote:
                return default_structure_filepath
        # If there is not input structure anywhere then use the input topology
        # We will extract the structure from it using a sample frame from the trajectory
        # Note that topology input filepath must exist and an input error will raise otherwise
        # However if we are using the standard topology file we can not extract the PDB from it (yet)
        if self.project.input_topology_file.filename != STANDARD_TOPOLOGY_FILENAME:
            return self.project.input_topology_file.path
        # If we can not use the topology either then surrender
        raise InputError('There is not input structure at all')

    def get_input_structure_file (self) -> str:
        """Get the input pdb filename from the inputs.
        If the file is not found try to download it."""
        # If the input structure file is already defined then return it
        if self._input_structure_file:
            return self._input_structure_file
        # Otherwise we must set it
        # First set the input structure filepath
        input_structure_filepath = self.get_input_structure_filepath()
        # Now set the input structure file
        self._input_structure_file = File(input_structure_filepath)
        # If the file already exists then return it
        if self._input_structure_file.exists:
            return self._input_structure_file
        # Try to download it
        # If we do not have the required parameters to download it then we surrender here
        if not self.remote:
            raise InputError(f'Missing input structure file "{self._input_structure_file.path}"')
        # Download the structure
        # If the structure filename is the standard structure filename then use the structure endpoint instead
        if self._input_structure_file.filename == STRUCTURE_FILENAME:
            self.remote.download_standard_structure(self._input_structure_file)
        # Otherwise download the input strucutre file by its filename
        else:
            self.remote.download_file(self._input_structure_file)
        return self._input_structure_file
    input_structure_file = property(get_input_structure_file, None, None, "Input structure filename (read only)")

    # Input trajectory filename ------------

    def get_input_trajectory_filepaths (self) -> str:
        """Set a function to get input trajectory file paths."""
        # Set a function to check and fix input trajectory filepaths
        # Also relativize paths to the current MD directory and parse glob notation
        def relativize_and_parse_paths (input_paths : List[str]) -> List[str]:
            checked_paths = input_paths
            # Input trajectory filepaths may be both a list or a single string
            # However we must keep a list
            if type(checked_paths) == list:
                pass 
            elif type(checked_paths) == str:
                checked_paths = [ checked_paths ]
            else:
                raise InputError('Input trajectory filepaths must be a list of strings or a string')
            # Make sure all or none of the trajectory paths are absolute
            abs_count = sum([ isabs(path) for path in checked_paths ])
            if not (abs_count == 0 or abs_count == len(checked_paths)):
                raise InputError('All trajectory frames must be relative or absolute. Mixing is not supported')
            # Set a function to glob-parse and merge all paths
            def parse_all_glob (paths : List[str]) -> List[str]:
                parsed_paths = []
                for path in paths:
                    parsed_paths += parse_glob(path)
                return parsed_paths
            # In case trajectory paths are absolute
            if abs_count > 0:
                absolute_parsed_paths = parse_all_glob(checked_paths)
                # Check we successfully defined some trajectory file
                if len(absolute_parsed_paths) == 0:
                    # Warn the user in case it was trying to use glob syntax to donwload remote files
                    if self.remote:
                        warn('Spread syntax is not supported to download remote files')
                    raise InputError('No trajectory file was reached neither in the project directory or MD directories in path(s) ' + ', '.join(input_paths))
                return absolute_parsed_paths
            # If trajectory paths are not absolute then check if they are relative to the MD directory
            # Get paths relative to the current MD directory
            md_relative_paths = [ self.pathify(path) for path in checked_paths ]
            # In case there are glob characters we must parse the paths
            md_parsed_paths = parse_all_glob(md_relative_paths)
            # Check we successfully defined some trajectory file
            if len(md_parsed_paths) > 0:
                # If so, check at least one of the files do actually exist
                if any([ File(path).exists for path in md_parsed_paths ]):
                    return md_parsed_paths
            # If no trajectory files where found then asume they are relative to the project
            # Get paths relative to the project directory
            project_relative_paths = [ self.project.pathify(path) for path in checked_paths ]
            # In case there are glob characters we must parse the paths
            project_parsed_paths = parse_all_glob(project_relative_paths)
            # Check we successfully defined some trajectory file
            if len(project_parsed_paths) > 0:
                # If so, check at least one of the files do actually exist
                if any([ File(path).exists for path in project_parsed_paths ]):
                    return project_parsed_paths
            # At this point we can conclude the input trajectory file does not exist
            # If we have no paths at all then it means a glob pattern was passed and it didn't match
            # Note that if a glob pattern existed then it would mean the file actually existed
            if len(md_parsed_paths) == 0 and len(project_parsed_paths) == 0:
                # Warn the user in case it was trying to use glob syntax to donwload remote files
                if self.remote:
                    warn('Spread syntax is not supported to download remote files')
                raise InputError('No trajectory file was reached neither in the project directory or MD directories in path(s) ' + ', '.join(input_paths))
            # If we have a path however it may be downloaded from the database if we have a remote
            if not self.remote:
                raise InputError(f'Cannot find anywhere a trajectory file with path(s) "{", ".join(input_paths)}"')
            # In this case we set the path as MD relative
            # Note that if input path was not glob based it will be both as project relative and MD relative
            if len(md_parsed_paths) == 0: raise ValueError('This should never happen')
            return md_parsed_paths
        # If we have a value passed through command line
        if self.input_trajectory_filepaths:
            return relativize_and_parse_paths(self.input_trajectory_filepaths)
        # Check if the inputs file has the value
        if self.project.is_inputs_file_available():
            # Get the input value
            inputs_value = self.project.get_input('input_trajectory_filepaths')
            if inputs_value:
                return relativize_and_parse_paths(inputs_value)
        # If no input trajectory is passed then asume it is the default
        default_trajectory_filepath = self.pathify(TRAJECTORY_FILENAME)
        default_trajectory_file = File(default_trajectory_filepath)
        if default_trajectory_file.exists or self.remote:
            return relativize_and_parse_paths([ TRAJECTORY_FILENAME ])
        # If there is no trajectory available then we surrender
        raise InputError('There is not input trajectory at all')

    def get_input_trajectory_files (self) -> str:
        """Get the input trajectory filename(s) from the inputs.
        If file(s) are not found try to download it."""
        # If we already defined input trajectory files then return them
        if self._input_trajectory_files != None:
            return self._input_trajectory_files
        # Otherwise we must set the input trajectory files
        input_trajectory_filepaths = self.get_input_trajectory_filepaths()
        self._input_trajectory_files = [ File(path) for path in input_trajectory_filepaths ]
        # Find missing trajectory files
        missing_input_trajectory_files = []
        for trajectory_file in self._input_trajectory_files:
            if not trajectory_file.exists:
                missing_input_trajectory_files.append(trajectory_file)
        # If all files already exists then we are done
        if len(missing_input_trajectory_files) == 0:
            return self._input_trajectory_files
        # Try to download the missing files
        # If we do not have the required parameters to download it then we surrender here
        if not self.remote:
            missing_filepaths = [ trajectory_file.path for trajectory_file in missing_input_trajectory_files ]
            raise InputError('Missing input trajectory files: ' + ', '.join(missing_filepaths))
        # Download each trajectory file (ususally it will be just one)
        for trajectory_file in self._input_trajectory_files:
            # If this is the main trajectory (the usual one) then use the dedicated endpoint
            if trajectory_file.filename == TRAJECTORY_FILENAME:
                frame_selection = f'1:{self.project.sample_trajectory}:1' if self.project.sample_trajectory else None
                self.remote.download_trajectory(trajectory_file, frame_selection=frame_selection, format='xtc')
            # Otherwise, download it by its filename
            else:
                self.remote.download_file(trajectory_file)
        return self._input_trajectory_files
    input_trajectory_files = property(get_input_trajectory_files, None, None, "Input trajectory filenames (read only)")

    def get_md_inputs (self) -> dict:
        """MD specific inputs."""
        # If we already have a value stored then return it
        if self._md_inputs:
            return self._md_inputs
        # Otherwise we must find its value
        # If we have MD inputs in the inputs file then use them
        if self.project.input_mds:
            # Iterate over the different MD inputs to find out each directory
            # We must find the MD inputs whcih belong to this specific MD according to this directory
            for md in self.project.input_mds:
                # Get the directory according to the inputs
                directory = md.get(MD_DIRECTORY, None)
                if directory:
                    check_directory(directory)
                # If no directory is specified in the inputs then guess it from the MD name
                else:
                    name = md['name']
                    directory = name_2_directory(name)
                # If the directory matches then this is our MD inputs
                if directory == self.directory:
                    self._md_inputs = md
                    return self._md_inputs
        # If this MD directory has not associated inputs then it means it was forced through command line
        # We set a provisional MD inputs for it
        provisional_name = directory_2_name(self.directory)
        self._md_inputs = { 'name': provisional_name }
        return self._md_inputs

    md_inputs = property(get_md_inputs, None, None, "MD specific inputs (read only)")

    # ---------------------------------

    def get_file (self, target_file : File) -> bool:
        """Check if a file exists. If not, try to download it from the database.
        If the file is not found in the database it is fine, we do not even warn the user.
        Note that this function is used to get populations and transitions files, which are not common."""
        # If it exists we are done
        if target_file.exists:
            return True
        # Try to download the missing file
        # If we do not have the required parameters to download it then we surrender here
        if not self.remote:
            return False
        # Check if the file is among the available remote files
        # If it is no then stop here
        if target_file.filename not in self.remote.available_files:
            return False
        # Download the file
        self.remote.download_file(target_file)
        return True

    # Processed files ----------------------------------------------------      

    def process_input_files (self):
        """Process input files to generate the processed files.
        This process corrects and standarizes the topology, the trajectory and the structure."""
        # Set the input filepaths
        input_structure_file = self.input_structure_file
        input_trajectory_files = self.input_trajectory_files
        input_topology_file = self.project.input_topology_file

        # Set the output filepaths
        output_structure_filepath = self.pathify(STRUCTURE_FILENAME)
        output_structure_file = File(output_structure_filepath)
        output_trajectory_filepath = self.pathify(TRAJECTORY_FILENAME)
        output_trajectory_file = File(output_trajectory_filepath)
        output_topology_filepath = self.project.topology_filepath
        output_topology_file = File(self.pathify(output_topology_filepath)) if output_topology_filepath else MISSING_TOPOLOGY

        # If all output files already exist we may skip the processing
        topology_already_processed = output_topology_file == MISSING_TOPOLOGY or output_topology_file.exists
        outputs_exist = output_structure_file.exists and output_trajectory_file.exists and topology_already_processed

        # Check which tests are to be run
        required_tests = set()

        # If there is no structure then we must run some tests
        if not output_structure_file.exists:
            required_tests.update(STRUCTURE_TESTS)
        # If the file exists but it is new then we must run the tests as well
        elif self.register.is_file_new(output_structure_file):
            required_tests.update(STRUCTURE_TESTS)
        # If the structure exists and it is not new but it was modified since the last time then we also run the tests
        elif self.register.is_file_modified(output_structure_file):
            message = 'Structure was modified since the last processing'
            warn(message)
            required_tests.update(STRUCTURE_TESTS)

        # If there is no trajectory then we must run some tests
        if not output_trajectory_file.exists:
            required_tests.update(TRAJECTORY_TESTS)
        # If the file exists but it is new then we must run the tests as well
        elif self.register.is_file_new(output_trajectory_file):
            required_tests.update(TRAJECTORY_TESTS)
            self.cache.reset()
        # If the trajectory was modified since the last time then we must run these tests as well
        elif self.register.is_file_modified(output_trajectory_file):
            message = 'Trajectory was modified since the last processing'
            warn(message)
            required_tests.update(TRAJECTORY_TESTS)
            self.cache.reset()

        # In case there is a topology to be processed...
        if output_topology_file != MISSING_TOPOLOGY:
            # If there is no topology then we must run some tests
            if not output_topology_file.exists:
                required_tests.update(TOPOLOGY_TESTS)
            # If the file exists but it is new then we must run the tests as well
            elif self.project.register.is_file_new(output_topology_file):
                required_tests.update(TOPOLOGY_TESTS)
            # If the topology was modified since the last time then we must run these tests as well
            elif self.project.register.is_file_modified(output_topology_file):
                message = 'Topology was modified since the last processing or is new'
                warn(message)
                required_tests.update(TOPOLOGY_TESTS)

        # If any of the required tests was already passed then reset its value and warn the user
        repeated_tests = [ test for test in required_tests if self.register.tests.get(test, None) == True ]
        if len(repeated_tests) > 0:
            print('  The following tests will be run again: ' + ', '.join(repeated_tests))
            for test in repeated_tests:
                self.register.update_test(test, None)

        # Extend the required tests list with the base tests which are to be run by default and are not already passed
        for checking in AVAILABLE_CHECKINGS:
            test_result = self.register.tests.get(checking, None)
            # If the test result is true then it menas ir has already passed
            # If the test result is 'na' then it means it is not aplicable
            if test_result == True or test_result == 'na': continue
            # If the test result is None then it means it has never been run
            # If the test result is false then it means it failed
            required_tests.update([checking])

        # Check if the processing parameters (filter, image, etc.) have changed since the last time
        # If so, then we must reset all tests and rerun the processing
        previous_processed_parameters = self.cache.retrieve(PROCESSED)
        current_processed_parameters = {
            'filter': self.project.filter_selection,
            'image': self.project.image,
            'fit': self.project.fit,
        }
        # Note that not passing any of these parameters is condiered as 'leave it as it is'
        # This means if we already filtered and now there is no filter parameter then we consider there is no change
        for key, value in current_processed_parameters.items():
            if not value and previous_processed_parameters != None:
                current_processed_parameters[key] = previous_processed_parameters[key]
        # Compare current and previous values parameter by parameters
        same_processed_paramaters = previous_processed_parameters == current_processed_parameters
        if previous_processed_parameters and not same_processed_paramaters:
            # Warn the user that there has been a change in input parameters
            message = 'There is a change in the processing parameters'
            print(YELLOW_HEADER + 'WARNING: ' + COLOR_END + message)
            print(' Processed files will be remade')

        # If output files already exist and not test is to be run then we skip the processing
        # Check also if all availables tests were actually passed in the last run
        # They may be skipped or allowed to fail
        # Also make sure processing parameters are the same that the last time
        if outputs_exist and len(required_tests) == 0 and same_processed_paramaters:
            return

        # Make sure we do not enter in a loop
        # This may happen when we read/call an output value/file by mistake
        if hasattr(self, '_processed'): raise RuntimeError('Looped processing')
        self._processed = True

        print('-> Processing input files')

        # --- FIRST CHECK -----------------------------------------------------------------------

        check_inputs(input_structure_file, input_trajectory_files, input_topology_file)

        # --- CONVERTING AND MERGING ------------------------------------------------------------

        # Set the output format for the already converted structure
        input_structure_format = self.input_structure_file.format
        output_structure_format = output_structure_file.format
        converted_structure_filepath = self.pathify(CONVERTED_STRUCTURE)
        # If input structure already matches the output format then avoid the renaming
        if input_structure_format == output_structure_format:
            converted_structure_filepath = input_structure_file.path
        # Set the output file for the already converted structure
        converted_structure_file = File(converted_structure_filepath)
        # Input trajectories should have all the same format
        input_trajectory_formats = set([ trajectory_file.format for trajectory_file in input_trajectory_files ])
        if len(input_trajectory_formats) > 1:
            raise InputError('All input trajectory files must have the same format')
        # Set the output format for the already converted trajectory
        input_trajectories_format = list(input_trajectory_formats)[0]
        output_trajectory_format = output_trajectory_file.format
        # Set the output file for the already converted trajectory
        converted_trajectory_filepath = self.pathify(CONVERTED_TRAJECTORY)
        # If input trajectory already matches the output format and is unique then avoid the renaming
        if input_trajectories_format == output_trajectory_format and len(input_trajectory_files) == 1:
            converted_trajectory_filepath = input_trajectory_files[0].path
        converted_trajectory_file = File(converted_trajectory_filepath)
        # Join all input trajectory paths
        input_trajectory_paths = [ trajectory_file.path for trajectory_file in input_trajectory_files ]

        # Set an intermeidate file for the trajectory while it is being converted
        # This prevents using an incomplete trajectory in case the workflow is suddenly interrupted while converting
        incompleted_converted_trajectory_filepath = self.pathify(INCOMPLETE_PREFIX + CONVERTED_TRAJECTORY)
        incompleted_converted_trajectory_file = File(incompleted_converted_trajectory_filepath)
        # If there is an incomplete trajectory then remove it
        if incompleted_converted_trajectory_file.exists:
            incompleted_converted_trajectory_file.remove()

        # Convert input structure and trajectories to output structure and trajectory
        if not converted_structure_file.exists or not converted_trajectory_file.exists:
            print(' * Converting and merging')
            convert(
                input_structure_filepath = input_structure_file.path,
                output_structure_filepath = converted_structure_file.path,
                input_trajectory_filepaths = input_trajectory_paths,
                output_trajectory_filepath = incompleted_converted_trajectory_file.path,
            )
            # Once converted, rename the trajectory file as completed
            rename(incompleted_converted_trajectory_file.path, converted_trajectory_file.path)

        # Topologies are never converted, but they are kept in their original format

        # --- provisional reference structure ---

        # Now that we MUST have a PDB file we can set a provisional structure instance
        # Note that this structure is not yet corrected so it must be used with care
        # Otherwise we could have silent errors
        provisional_structure = Structure.from_pdb_file(converted_structure_file.path)
        # Now we can set a provisional coarse grain selection
        # This selection is useful to avoid problems with CG atom elements
        # Since this is proviosonal we will make it silent
        provisional_cg_selection = self._set_cg_selection(provisional_structure, verbose=False)
        for atom_index in provisional_cg_selection.atom_indices:
            provisional_structure.atoms[atom_index].element = CG_ATOM_ELEMENT

        # --- FILTERING ATOMS ------------------------------------------------------------

        # Find out if we need to filter
        # i.e. check if there is a selection filter and it matches some atoms
        must_filter = bool(self.project.filter_selection)

        # Set output filenames for the already filtered structure and trajectory
        # Note that this is the only step affecting topology and thus here we output the definitive topology
        filtered_structure_file = File(self.pathify(FILTERED_STRUCTURE)) if must_filter else converted_structure_file
        filtered_trajectory_file = File(self.pathify(FILTERED_TRAJECTORY)) if must_filter else converted_trajectory_file
        filtered_topology_file = output_topology_file if must_filter else input_topology_file

        # Set an intermeidate file for the trajectory while it is being filtered
        # This prevents using an incomplete trajectory in case the workflow is suddenly interrupted while filtering
        incompleted_filtered_trajectory_filepath = self.pathify(INCOMPLETE_PREFIX + FILTERED_TRAJECTORY)
        incompleted_filtered_trajectory_file = File(incompleted_filtered_trajectory_filepath)
        # If there is an incomplete trajectory then remove it
        if incompleted_filtered_trajectory_file.exists:
            incompleted_filtered_trajectory_file.remove()

        # Check if any output file is missing
        missing_filter_output = not filtered_structure_file.exists or not filtered_trajectory_file.exists

        # Check if parameters have changed
        # Note that for this specific step only filtering is important
        previous_filtered_parameters = self.cache.retrieve(FILTERED)
        current_filtered_parameters = { 'filter': self.project.filter_selection }
        same_filtered_parameters = previous_filtered_parameters == current_filtered_parameters
        
        # Filter atoms in structure, trajectory and topology if required and not done yet
        if must_filter and (missing_filter_output or not same_filtered_parameters):
            print(' * Filtering atoms')
            filter_atoms(
                input_structure_file = converted_structure_file,
                input_trajectory_file = converted_trajectory_file,
                input_topology_file = input_topology_file, # We use input topology
                output_structure_file = filtered_structure_file,
                output_trajectory_file = incompleted_filtered_trajectory_file,
                output_topology_file = filtered_topology_file, # We genereate the definitive topology
                reference_structure = provisional_structure,
                filter_selection = self.project.filter_selection,
            )
            # Once filetered, rename the trajectory file as completed
            rename(incompleted_filtered_trajectory_file.path, filtered_trajectory_file.path)
            # Update the cache
            self.cache.update(FILTERED, current_filtered_parameters)

        # --- provisional reference structure ---

        # Now that we have a filtered PDB file we have to update provisional structure instance
        # Note that this structure is not yet corrected so it must be used with care
        # Otherwise we could have silent errors
        provisional_structure = Structure.from_pdb_file(filtered_structure_file.path)
        # Again, set the coarse grain atoms
        # Since elements may be needed to guess PBC selection we must solve them right before
        # Since this is proviosonal we will make it silent
        provisional_cg_selection = self._set_cg_selection(provisional_structure, verbose=False)
        for atom_index in provisional_cg_selection.atom_indices:
            provisional_structure.atoms[atom_index].element = CG_ATOM_ELEMENT
        # Also we can set a provisional PBC selection
        # This selection is useful both for imaging/fitting and for the correction
        # We will make sure that the provisonal and the final PBC selections match
        # Since this is proviosonal we will make it silent
        provisional_pbc_selection = self._set_pbc_selection(provisional_structure, verbose=False)

        # --- IMAGING AND FITTING ------------------------------------------------------------

        # There is no logical way to know if the trajectory is already imaged or it must be imaged
        # We rely exclusively in input flags
        must_image = self.project.image or self.project.fit

        # Set output filenames for the already filtered structure and trajectory
        imaged_structure_file = File(self.pathify(IMAGED_STRUCTURE)) if must_image else filtered_structure_file
        imaged_trajectory_file = File(self.pathify(IMAGED_TRAJECTORY)) if must_image else filtered_trajectory_file

        # Set an intermeidate file for the trajectory while it is being imaged
        # This prevents using an incomplete trajectory in case the workflow is suddenly interrupted while imaging
        incompleted_imaged_trajectory_filepath = self.pathify(INCOMPLETE_PREFIX + IMAGED_TRAJECTORY)
        incompleted_imaged_trajectory_file = File(incompleted_imaged_trajectory_filepath)
        # If there is an incomplete trajectory then remove it
        if incompleted_imaged_trajectory_file.exists:
            incompleted_imaged_trajectory_file.remove()

        # Check if any output file is missing
        missing_imaged_output = not imaged_structure_file.exists or not imaged_trajectory_file.exists

        # Check if parameters have changed
        # Note that for this step the filter parameters is also important
        previous_imaged_parameters = self.cache.retrieve(IMAGED)
        current_imaged_parameters = {
            'filter': self.project.filter_selection,
            'image': self.project.image,
            'fit': self.project.fit,
        }
        same_imaged_parameters = previous_imaged_parameters == current_imaged_parameters

        # Image the trajectory if it is required
        # i.e. make the trajectory uniform avoiding atom jumps and making molecules to stay whole
        # Fit the trajectory by removing the translation and rotation if it is required
        if must_image and (missing_imaged_output or not same_imaged_parameters):
            print(' * Imaging and fitting')
            image_and_fit(
                input_structure_file = filtered_structure_file,
                input_trajectory_file = filtered_trajectory_file,
                input_topology_file = filtered_topology_file, # This is optional if there are no PBC residues
                output_structure_file = imaged_structure_file,
                output_trajectory_file = incompleted_imaged_trajectory_file,
                image = self.project.image,
                fit = self.project.fit,
                translation = self.project.translation,
                structure = provisional_structure,
                pbc_selection = provisional_pbc_selection
            )
            # Once imaged, rename the trajectory file as completed
            rename(incompleted_imaged_trajectory_file.path, imaged_trajectory_file.path)
            # Update the cache
            self.cache.update(IMAGED, current_imaged_parameters)
            # Update the provisional strucutre coordinates
            imaged_structure = Structure.from_pdb_file(imaged_structure_file.path)
            imaged_structure_coords = [ atom.coords for atom in imaged_structure.atoms ]
            provisional_structure.set_new_coordinates(imaged_structure_coords)

        # --- CORRECTING STRUCTURE ------------------------------------------------------------

        # Note that this step, although it is foucsed in the structure, requires also the trajectory
        # Also the trajectory may be altered in very rare cases where coordinates must be resorted

        # There is no possible reason to not correct the structure
        # This is the last step so the output files will be named as the output files of the whole processing

        # WARNING:
        # For the correcting function we need the number of snapshots and at this point it should not be defined
        # Snapshots are calculated by default from the already processed structure and trajectory
        # For this reason we can not rely on the public snapshots getter
        # We must calculate snapshots here using last step structure and trajectory
        # If we already have a value in the cache then use it
        cached_snapshots = self.cache.retrieve(SNAPSHOTS_FLAG)
        if cached_snapshots != None:
            self._snapshots = cached_snapshots
        # Othwerise count the number of snapshots
        else:
            self._snapshots = get_frames_count(imaged_structure_file, imaged_trajectory_file)
            # Save the snapshots value in the cache as well
            self.cache.update(SNAPSHOTS_FLAG, self._snapshots)

        # WARNING:
        # We may need to resort atoms in the structure corrector function
        # In such case, bonds and charges must be resorted as well and saved apart to keep values coherent
        # Bonds are calculated during the structure corrector but atom charges must be extracted no
        self.project._charges = get_charges(filtered_topology_file)

        print(' * Correcting structure')

        # Set output filenames for the already filtered structure and trajectory
        corrected_structure_file = File(self.pathify(CORRECTED_STRUCTURE))
        corrected_trajectory_file = File(self.pathify(CORRECTED_TRAJECTORY))

        # Correct the structure
        # This function reads and or modifies the following MD variables:
        #   snapshots, safe_bonds, register, cache, mercy, trust
        structure_corrector(
            structure = provisional_structure,
            input_trajectory_file = imaged_trajectory_file,
            input_topology_file = filtered_topology_file,
            output_structure_file = corrected_structure_file,
            output_trajectory_file = corrected_trajectory_file,
            MD = self,
            pbc_selection = provisional_pbc_selection
        )

        # If the corrected output exists then use it
        # Otherwise use the previous step files
        # Corrected files are generated only when changes are made in these files
        corrected_structure_file = corrected_structure_file if corrected_structure_file.exists else imaged_structure_file
        corrected_trajectory_file = corrected_trajectory_file if corrected_trajectory_file.exists else imaged_trajectory_file

        # Set for every type of file (structure, trajectory and topology) the input, the last processed step and the output files
        input_and_output_files = [
            (input_structure_file, corrected_structure_file, output_structure_file),
            (input_trajectory_files[0], corrected_trajectory_file, output_trajectory_file),
            (input_topology_file, filtered_topology_file, output_topology_file)
        ]
        # Set a list of intermediate files
        intermediate_files = set([
            converted_structure_file, converted_trajectory_file,
            filtered_structure_file, filtered_trajectory_file,
            imaged_structure_file, imaged_trajectory_file,
        ])
        # Now we must rename files to match the output file
        # Processed files remain with some intermediate filename
        for input_file, processed_file, output_file in input_and_output_files:
            # If the processed file is already the output file then there is nothing to do here
            # This means it was already the input file and no changes were made
            if processed_file == output_file:
                continue
            # There is a chance that the input files have not been modified
            # This means the input format has already the output format and it is not to be imaged, fitted or corrected
            # However we need the output files to exist and we dont want to rename the original ones to conserve them
            # In order to not duplicate data, we will setup a symbolic link to the input files with the output filepaths
            if processed_file == input_file:
                # If output file exists and its the same as the input file, we can not create a symlink from a file to the same file
                if output_file.exists:
                    output_file.remove()
                output_file.set_symlink_to(input_file)
            # Otherwise rename the last intermediate file as the output file
            else:
                
                # In case the processed file is a symlink we must make sure the symlink is not made to a intermediate step
                # Intermediate steps will be removed further and thus the symlink would break
                # If the symlinks points to the input file there is no problem though
                if processed_file.is_symlink():
                    target_file = processed_file.get_symlink()
                    if target_file in intermediate_files:
                        target_file.rename_to(output_file)
                    else:
                        processed_file.rename_to(output_file)
                # If the files is not a symlink then simply rename it
                else:
                    processed_file.rename_to(output_file)

        # Save the internal variables
        self._structure_file = output_structure_file
        self._trajectory_file = output_trajectory_file
        self.project._topology_file = output_topology_file

        # Register the last modification times of the recently processed files
        # This way we know if they have been modifed in the future and checkings need to be rerun
        self.register.update_mtime(output_structure_file)
        self.register.update_mtime(output_trajectory_file)
        if output_topology_file != MISSING_TOPOLOGY:
            self.project.register.update_mtime(output_topology_file)

        # Update the parameters used to get the last processed structure and trajectory files
        self.cache.update(PROCESSED, current_processed_parameters)

        # --- Definitive PBC selection ---

        # Now that we have the corrected structure we can set the definitive PBC atoms
        # Make sure the selection is identical to the provisional selection
        if self.pbc_selection != provisional_pbc_selection:
            raise InputError('PBC selection is not consistent after correcting the structure. '
                'Please consider using a different PBC selection. '
                'Avoid relying in atom distances or elements to avoid this problem.')

        # --- RUNNING FINAL TESTS ------------------------------------------------------------

        # Note that some tests have been run already
        # e.g. stable bonds is run in the structure corrector function

        # Note that tests here do not modify any file

        # Check the trajectory has not sudden jumps
        self.is_trajectory_integral()

        # Make a final summary
        print('Tests summary:')
        for test_name in AVAILABLE_CHECKINGS:
            test_result = self.register.tests.get(test_name, None)
            # Print things pretty
            test_nice_name = NICE_NAMES[test_name]
            test_nice_result = None
            if test_result == None:
                test_nice_result = YELLOW_HEADER + 'Not run' + COLOR_END
            elif test_result == False:
                test_nice_result = RED_HEADER + 'Failed' + COLOR_END
            elif test_result == True:
                test_nice_result = GREEN_HEADER + 'Passed' + COLOR_END
            elif test_result == 'na':
                test_nice_result = BLUE_HEADER + 'Not applicable' + COLOR_END
            else:
                raise ValueError()
            
            print(f' - {test_nice_name} -> {test_nice_result}')

        # Issue some warnings if failed or never run tests are skipped
        for test_name in AVAILABLE_CHECKINGS:
            # If test was not skipped then proceed
            if test_name not in self.project.trust:
                continue
            # If test passed in a previous run the proceed
            test_result = self.register.tests.get(test_name)
            if test_result == True:
                continue
            # If test failed in a previous run we can also proceed
            # The failing warning must be among the inherited warnings, so there is no need to add more warnings here
            elif test_result == False:
                continue
            # If the test has been always skipped then issue a warning
            elif test_result == None:
                # Remove previous warnings
                self.register.remove_warnings(test_name)
                # Get test pretty name
                test_nice_name = NICE_NAMES[test_name]
                # Issue the corresponding warning            
                self.register.add_warning(test_name, test_nice_name + ' was skipped and never run before')
            else:
                raise ValueError('Test value is not supported')
            
        # --- Cleanup intermediate files

        # Set also a list of input files
        inputs_files = set([ input_structure_file, *input_trajectory_files, input_topology_file ])
        # We must make sure an intermediate file is not actually an input file before deleting it
        removable_files = intermediate_files - inputs_files
        # Now delete every removable file
        for removable_file in removable_files:
            # Note that a broken symlink does not 'exists'
            if removable_file.exists or removable_file.is_symlink():
                removable_file.remove()

    # Get the processed structure
    def get_structure_file (self) -> str:
        # If we have a stored value then return it
        # This means we already found or generated this file
        if self._structure_file:
            return self._structure_file
        # Set the file
        structure_filepath = self.pathify(STRUCTURE_FILENAME)
        self._structure_file = File(structure_filepath)
        # Run the processing logic
        self.process_input_files()
        # Now that the file is sure to exist we return it
        return self._structure_file
    structure_file = property(get_structure_file, None, None, "Structure filename (read only)")

    # Get the processed trajectory
    def get_trajectory_file (self) -> str:
        # If we have a stored value then return it
        # This means we already found or generated this file
        if self._trajectory_file:
            return self._trajectory_file
        # If the file already exists then we are done
        trajectory_filepath = self.pathify(TRAJECTORY_FILENAME)
        self._trajectory_file = File(trajectory_filepath)
        # Run the processing logic
        self.process_input_files()
        # Now that the file is sure to exist we return it
        return self._trajectory_file
    trajectory_file = property(get_trajectory_file, None, None, "Trajectory filename (read only)")

    # Get the processed topology from the project
    def get_topology_file (self) -> str:
        return self.project.topology_file
    topology_file = property(get_topology_file, None, None, "Topology filename from the project (read only)")

    # ---------------------------------------------------------------------------------
    # Others values which may be found/calculated and files to be generated on demand
    # ---------------------------------------------------------------------------------

    # Trajectory snapshots
    def get_snapshots (self) -> str:
        # If we already have a stored value then return it
        # WARNING: Do not remove the self.trajectory_file checking
        # Note that checking if the trajectory file exists triggers all the processing logic
        # The processing logic is able to set the internal snapshots value as well so this avoid repeating the process
        if self.trajectory_file and self._snapshots != None:
            return self._snapshots
        # If we already have a value in the cache then use it
        cached_value = self.cache.retrieve(SNAPSHOTS_FLAG)
        if cached_value != None:
            return cached_value
        # Otherwise we must find the value
        # This happens when the input files are already porcessed and thus we did not yet count the frames
        self._snapshots = get_frames_count(self.structure_file, self.trajectory_file)
        # Save the snapshots value in the cache as well
        self.cache.update(SNAPSHOTS_FLAG, self._snapshots)
        return self._snapshots
    snapshots = property(get_snapshots, None, None, "Trajectory snapshots (read only)")

    # Safe bonds
    def get_safe_bonds (self) -> List[List[int]]:
        return self.project.safe_bonds
    safe_bonds = property(get_safe_bonds, None, None, "Atom bonds to be trusted (read only)")

    # Parsed structure
    def get_structure (self) -> 'Structure':
        # If we already have a stored value then return it
        if self._structure:
            return self._structure
        # Otherwise we must set the structure
        # Make sure the structure file exists at this point
        if not self.structure_file.exists:
            raise ValueError('Trying to set standard structure but file '
                f'{self.structure_file.path} does not exist yet. Are you trying '
                'to access the standard structure before processing input files?')
        # Note that this is not only the structure class, but it also contains additional logic
        self._structure = Structure.from_pdb_file(self.structure_file.path)
        # If the stable bonds test failed and we had mercy then it is sure our structure will have wrong bonds
        # In order to make it coherent with the topology we will mine topology bonds from here and force them in the structure
        # If we fail to get bonds from topology then just go along with the default structure bonds
        if not self.register.tests.get(STABLE_BONDS_FLAG, None):
            self._structure.bonds = self.safe_bonds
        # Same procedure if we have coarse grain atoms
        elif self.cg_selection:
            self._structure.bonds = self.safe_bonds
        return self._structure
    structure = property(get_structure, None, None, "Parsed structure (read only)")

    # Pytraj trajectory
    def get_pytraj_trajectory (self) -> 'TrajectoryIterator':
        # If we already have a stored value then return it
        if self._pytraj_topology:
            return self._pytraj_topology
        # Otherwise we must set the pytarj trajectory
        self._pytraj_topology = get_pytraj_trajectory(
            input_topology_filename = self.structure_file.path,
            input_trajectory_filename = self.trajectory_file.path
        )
        return self._pytraj_topology
    pytraj_trajectory = property(get_pytraj_trajectory, None, None, "Pytraj trajectory (read only)")

    # First frame filename
    def get_first_frame_file (self) -> str:
        # If the file already exists then send it
        first_frame_filepath = self.pathify(FIRST_FRAME_FILENAME)
        first_frame_file = File(first_frame_filepath)
        if first_frame_file.exists:
            return first_frame_file
        # Otherwise, generate it
        get_first_frame(
            input_structure_filename = self.structure_file.path,
            input_trajectory_filename = self.trajectory_file.path,
            first_frame_filename = first_frame_file.path
        )
        return first_frame_file
    first_frame_file = property(get_first_frame_file, None, None, "First frame (read only)")

    # Average structure filename
    def get_average_structure_file (self) -> str:
        # If the file already exists then send it
        average_structure_filepath = self.pathify(AVERAGE_STRUCTURE_FILENAME)
        average_structure_file = File(average_structure_filepath)
        if average_structure_file.exists:
            return average_structure_file
        # Otherwise, generate it
        get_average(
            pytraj_trajectory = self.pytraj_trajectory,
            output_average_filename = average_structure_file.path
        )
        return average_structure_file
    average_structure_file = property(get_average_structure_file, None, None, "Average structure filename (read only)")

    # Produce the MD metadata file to be uploaded to the database
    prepare_metadata = Task('mdmeta', 'Prepare MD metadata',
        generate_md_metadata, output_filename=OUTPUT_METADATA_FILENAME)

    # The processed interactions
    get_processed_interactions = Task('inter', 'Interaccions processing',
        process_interactions, { 'frames_limit': 1000 })
    interactions = property(get_processed_interactions, None, None, "Processed interactions (read only)")

    # Set a function to get input values which may be MD specific
    # If the MD input is missing then we use the project input
    def input_getter (name : str):
        # Set the getter
        def getter (self):
            # Get the MD input
            value = self.md_inputs.get(name, None)
            if value != None:
                return value
            # If there is no MD input then return the project value
            return getattr(self.project, f'input_{name}')
        return getter

    # Assign the MD input getters
    input_interactions = property(input_getter('interactions'), None, None, "Interactions to be analyzed (read only)")
    input_pbc_selection = property(input_getter('pbc_selection'), None, None, "Selection of atoms which are still in periodic boundary conditions (read only)")
    input_cg_selection = property(input_getter('cg_selection'), None, None, "Selection of atoms which are not actual atoms but coarse grain beads (read only)")

    # Internal function to set PBC selection
    # It may parse the inputs file selection string if it is available or guess it otherwise
    def _set_pbc_selection (self, reference_structure : 'Structure', verbose : bool = False) -> 'Selection':
        # Otherwise we must set the PBC selection
        if verbose: print('Setting Periodic Boundary Conditions (PBC) atoms selection')
        selection_string = None
        # If there is inputs file then get the input pbc selection
        if self.project.is_inputs_file_available():
            if verbose: print(' Using selection string in the inputs file')
            selection_string = self.input_pbc_selection
        # If there is no inputs file we guess PBC atoms automatically
        else:
            if verbose: print(' No inputs file -> Selection string will be set automatically')
            selection_string = 'auto'
        # Parse the selection string using the reference structure
        parsed_selection = None
        # If the input PBC selection is 'auto' then guess it automatically
        if selection_string == 'auto':
            # To guess PBC atoms (with the current implementation) we must make sure ther eis no CG
            if reference_structure.has_cg():
                raise InputError('We can not guess PBC atoms in CG systems. Please set PBC atoms manually.\n'
                    ' Use the "-pbc" argument or set the inputs file "pbc_selection" field.')
            if verbose: print(' Guessing PBC atoms as solvent, counter ions and lipids')
            parsed_selection = reference_structure.select_pbc_guess()
        # If we have a valid input value then use it
        elif selection_string:
            if verbose: print(f' Selecting PBC atoms "{selection_string}"')
            parsed_selection = reference_structure.select(selection_string)
            if not parsed_selection:
                raise InputError(f'PBC selection "{selection_string}" selected no atoms')
        # If we have an input value but it is empty then we set an empty selection
        else:
            if verbose: print(' No PBC atoms selected')
            parsed_selection = Selection()
        # Log a few of the selected residue names
        if verbose and parsed_selection:
            print(f' Parsed PBC selection has {len(parsed_selection)} atoms')
            selected_residues = reference_structure.get_selection_residues(parsed_selection)
            selected_residue_names = list(set([ residue.name for residue in selected_residues ]))
            limit = 3 # Show a maximum of 3 residue names
            example_residue_names = ', '.join(selected_residue_names[0:limit])
            if len(selected_residue_names) > limit: example_residue_names += ', etc.'
            print('  e.g. ' + example_residue_names)
        return parsed_selection

    # Periodic boundary conditions atom selection
    def get_pbc_selection (self) -> 'Selection':
        # If we already have a stored value then return it
        if self.project._pbc_selection != None:
            return self.project._pbc_selection
        # Otherwise we must set the PBC selection
        self.project._pbc_selection = self._set_pbc_selection(self.structure)
        return self.project._pbc_selection
    pbc_selection = property(get_pbc_selection, None, None, "Periodic boundary conditions atom selection (read only)")

    # Indices of residues in periodic boundary conditions
    # WARNING: Do not inherit project pbc residues
    # WARNING: It may trigger all the processing logic of the reference MD when there is no need
    def get_pbc_residues (self) -> List[int]:
        # If we already have a stored value then return it
        if self.project._pbc_residues:
            return self.project._pbc_residues
        # If there is no inputs file then asume there are no PBC residues
        if not self.pbc_selection:
            self.project._pbc_residues = []
            return self.project._pbc_residues
        # Otherwise we parse the selection and return the list of residue indices     
        self.project._pbc_residues = self.structure.get_selection_residue_indices(self.pbc_selection)
        print(f'PBC residues "{self.input_pbc_selection}" -> {len(self.project._pbc_residues)} residues')
        return self.project._pbc_residues
    pbc_residues = property(get_pbc_residues, None, None, "Indices of residues in periodic boundary conditions (read only)")

    # Set the coare grain selection
    # DANI: Esto algún día habría que tratar de automatizarlo
    def _set_cg_selection (self, reference_structure : 'Structure', verbose : bool = False) -> 'Selection':
        if verbose: print('Setting Coarse Grained (CG) atoms selection')
        # If there is no inputs file then asum there is no CG selection
        if not self.project.is_inputs_file_available():
            if verbose: print(' No inputs file -> Asuming there is no CG at all')
            return Selection()
        # Otherwise we use the selection string from the inputs
        if verbose: print(' Using selection string in the inputs file')
        selection_string = self.input_cg_selection
        # If the selection is empty, again, assume there is no CG selection
        if not selection_string:
            if verbose: print(' Empty selection -> There is no CG at all')
            return Selection()
        # Otherwise, process it
        # If we have a valid input value then use it
        elif selection_string:
            if verbose: print(f' Selecting CG atoms "{selection_string}"')
            parsed_selection = reference_structure.select(selection_string)
        # If we have an input value but it is empty then we set an empty selection
        else:
            if verbose: print(' No CG atoms selected')
            parsed_selection = Selection()
        # Lof the parsed selection size
        if verbose: print(f' Parsed CG selection has {len(parsed_selection)} atoms')
        # Log a few of the selected residue names
        if verbose and parsed_selection:
            selected_residues = reference_structure.get_selection_residues(parsed_selection)
            selected_residue_names = list(set([ residue.name for residue in selected_residues ]))
            limit = 3 # Show a maximum of 3 residue names
            example_residue_names = ', '.join(selected_residue_names[0:limit])
            if len(selected_residue_names) > limit: example_residue_names += ', etc.'
            print('  e.g. ' + example_residue_names)
        return parsed_selection

    # Coarse grain atom selection
    def get_cg_selection (self) -> 'Selection':
        # If we already have a stored value then return it
        if self.project._cg_selection:
            return self.project._cg_selection
        # Otherwise we must set the PBC selection
        self.project._cg_selection = self._set_cg_selection(self.structure)
        return self.project._cg_selection
    cg_selection = property(get_cg_selection, None, None, "Periodic boundary conditions atom selection (read only)")

    # Indices of residues in coarse grain
    # WARNING: Do not inherit project cg residues
    # WARNING: It may trigger all the processing logic of the reference MD when there is no need
    def get_cg_residues (self) -> List[int]:
        # If we already have a stored value then return it
        if self.project._cg_residues:
            return self.project._cg_residues
        # If there is no inputs file then asume there are no cg residues
        if not self.cg_selection:
            self.project._cg_residues = []
            return self.project._cg_residues
        # Otherwise we parse the selection and return the list of residue indices     
        self.project._cg_residues = self.structure.get_selection_residue_indices(self.cg_selection)
        print(f'CG residues "{self.input_cg_selection}" -> {len(self.project._cg_residues)} residues')
        return self.project._cg_residues
    cg_residues = property(get_cg_residues, None, None, "Indices of residues in coarse grain (read only)")

    # Atom charges
    # Inherited from project
    def get_charges (self) -> List[float]:
        return self.project.charges
    charges = property(get_charges, None, None, "Atom charges (read only)")

    # Equilibrium populations from a MSM
    # Inherited from project
    def get_populations (self) -> List[float]:
        return self.project.populations
    populations = property(get_populations, None, None, "Equilibrium populations from a MSM (read only)")

    # Transition probabilities from a MSM
    # Inherited from project
    def get_transitions (self) -> List[List[float]]:
        return self.project.transitions
    transitions = property(get_transitions, None, None, "Transition probabilities from a MSM (read only)")

    # Residues mapping
    # Inherited from project
    def get_protein_map (self) -> dict:
        return self.project.protein_map
    protein_map = property(get_protein_map, None, None, "Residues mapping (read only)")

    # Reference frame
    # Frame to be used when representing the MD
    def get_reference_frame (self) -> dict:
        # If we already have a stored value then return it
        # Note that this value is usually assigned at the structure_corrector
        if self._reference_frame:
            return self._reference_frame
        # Otherwise we must find the value
        # Get some input values
        structure_filepath = self.structure_file.path
        trajectory_filepath = self.trajectory_file.path
        # If the reference frame was not found because input files were not yet processed then now it should be available
        if self._reference_frame:
            return self._reference_frame
        # Otherwise it means we have input files which are not to be processed
        # So we must calculate from here the reference frame
        # Get the rest of inputs
        non_pbc_ions_selection = self.structure.select_ions() - self.pbc_selection
        excluded_atoms_selection = non_pbc_ions_selection + self.structure.select_cg()
        # If all atoms are to be excluded then set the first frame as the reference frame and stop here
        if len(excluded_atoms_selection) == len(self.structure.atoms):
            self._reference_frame = 0
            return self._reference_frame
        # Find the first frame in the whole trajectory where safe bonds are respected
        self._reference_frame = get_bonds_canonical_frame(
            structure_filepath = structure_filepath,
            trajectory_filepath = trajectory_filepath,
            snapshots = self.snapshots,
            reference_bonds = self.safe_bonds,
            excluded_atoms_selection = excluded_atoms_selection
        )
        return self._reference_frame
    # get_reference_frame = Task('reframe', 'Reference frame', get_bonds_canonical_frame)
    reference_frame = property(get_reference_frame, None, None, "Reference frame to be used to represent the MD (read only)")

    # ---------------------------------------------------------------------------------
    # Tests
    # ---------------------------------------------------------------------------------

    # Sudden jumps test
    def is_trajectory_integral (self) -> Optional[bool]:
        # If we already have a stored value then return it
        if self._trajectory_integrity != None:
            return self._trajectory_integrity
        # Otherwise we must find the value
        self._trajectory_integrity = check_trajectory_integrity(
            input_structure_filename = self.structure_file.path,
            input_trajectory_filename = self.trajectory_file.path,
            structure = self.structure,
            pbc_selection = self.pbc_selection,
            mercy = self.project.mercy,
            trust = self.project.trust,
            register = self.register,
            # time_length = self.time_length,
            check_selection = ALL_ATOMS,
            standard_deviations_cutoff = self.project.rmsd_cutoff,
            snapshots = self.snapshots,
        )
        return self._trajectory_integrity

    # ---------------------------------------------------------------------------------
    # Analyses
    # ---------------------------------------------------------------------------------

    # RMSDs analysis
    run_rmsds_analysis = Task('rmsds', 'RMSDs analysis',
        rmsds, { 'frames_limit': 5000 })

    # TM scores analysis
    run_tmscores_analysis = Task('tmscore', 'TM scores analysis',
        tmscores, { 'frames_limit': 200 })

    # RMSF, atom fluctuation analysis
    run_rmsf_analysis = Task('rmsf', 'Fluctuation analysis', rmsf)

    # Radius of gyration analysis
    run_rgyr_analysis = Task('rgyr', 'Radius of gyration analysis',
        rgyr, { 'frames_limit': 5000 })

    # PCA, principal component analysis
    run_pca_analysis = Task('pca', 'Principal component analysis',
        pca, { 'frames_limit': 2000, 'projection_frames': 20 })

    # PCA contacts
    # DANI: Intenta usar mucha memoria, hay que revisar
    # DANI: Puede saltar un error de imposible alojar tanta memoria
    # DANI: Puede comerse toda la ram y que al final salte un error de 'Terminado (killed)'
    # DANI: De momento me lo salto
    # DANI: Lleva mucho tiempo sin mantenerse, habrá que cambiar varias cosas al recuperarlo
    # run_pca_contacts('pcacons', 'PCA contacts', pca_contacts)

    # RMSD per residue analysis
    run_rmsd_perres_analysis = Task('perres', 'RMSD per residue analysis',
        rmsd_per_residue, { 'frames_limit': 100 })

    # RMSD pairwise
    # Perform an analysis for the overall structure and then one more analysis for each interaction
    run_rmsd_pairwise_analysis = Task('pairwise', 'RMSD pairwise',
        rmsd_pairwise, { 'frames_limit': 200, 'overall_selection': "name CA or name C5'" })

    # Run the cluster analysis
    run_clusters_analysis = Task('clusters', 'Clusters analysis',
        clusters_analysis, { 'frames_limit': 1000, 'desired_n_clusters': 20 })

    # Calculate the distance mean and standard deviation of each pair of residues
    run_dist_perres_analysis = Task('dist', 'Distance per residue',
        distance_per_residue, { 'frames_limit': 200 })

    # Hydrogen bonds
    # WARNING: the output file size depends on the number of hydrogen bonds
    # WARNING: analyses must be no heavier than 16Mb in BSON format
    # WARNING: In case of large surface interaction the output analysis may be larger than the limit
    run_hbonds_analysis = Task('hbonds', 'Hydrogen bonds analysis',
        hydrogen_bonds, { 'time_splits': 100 })

    # SASA, solvent accessible surface analysis
    run_sas_analysis = Task('sas', 'Solvent accessible surface analysis',
        sasa, { 'frames_limit': 100 })
    
    # Perform the electrostatic and vdw energies analysis for each pair of interaction agents
    run_energies_analysis = Task('energies', 'Energies analysis',
        energies, { 'frames_limit': 100 })

    # Calculate torsions and then dihedral energies for every dihedral along the trajectory
    run_dihedral_energies = Task('dihedrals', 'Dihedral energies analysis',
        compute_dihedral_energies, { 'frames_limit': 100 })

    # Perform the pockets analysis
    run_pockets_analysis = Task('pockets', 'Pockets analysis',
        pockets, { 'frames_limit': 100, 'maximum_pockets_number': 10 })

    # Helical parameters
    run_helical_analysis = Task('helical', 'Helical parameters', helical_parameters)
        
    # Markov
    run_markov_analysis = Task('markov', 'Markov', markov, { 'rmsd_selection': PROTEIN_AND_NUCLEIC })

    # Membrane density analysis
    run_density_analysis = Task('density', 'Membrane density analysis',
        density, { 'frames_limit': 1000 })

    # Membrane thickness analysis
    run_thickness_analysis = Task('thickness', 'Membrane thickness analysis',
        thickness, { 'frames_limit': 100 })

    # Area per lipid analysis
    run_apl_analysis = Task('apl', 'Membrane area per lipid analysis', area_per_lipid)

    # Calculate lipid order parameters for membranes
    run_lipid_order_analysis = Task('lorder', 'Membrane lipid order analysis',
        lipid_order, { 'frames_limit': 100 })

    # Lipid-protein interactions analysis
    run_lipid_interactions_analysis = Task('linter', 'Membrane lipid-protein interactions analysis',
        lipid_interactions, { 'frames_limit': 100 })
        
# The project is the main project
# A project is a set of related MDs
# These MDs share all or most topology and metadata
class Project:
    def __init__ (self,
        # The local directory where the project takes place
        directory : str = '.',
        # Accession of the project in the database, given that this project is already uploaded
        accession : Optional[str] = None,
        # URL to query for missing files when an accession is provided
        database_url : str = DEFAULT_API_URL,
        # A file containing a lof of inputs related to metadata, MD simulation parameters and analysis configurations
        inputs_filepath : str = None,
        # The input topology filename
        # Multiple formats are accepted but the default is our own parsed json topology
        input_topology_filepath : Optional[str] = None,
        # Input structure filepath
        # It may be both relative to the project directory or to every MD directory
        input_structure_filepath : Optional[str] = None,
        # Input trajectory filepaths
        # These files are searched in every MD directory so the path MUST be relative
        input_trajectory_filepaths : Optional[str] = None,
        # Set the different MD directories to be run
        # Each MD directory must contain a trajectory and may contain a structure
        md_directories : Optional[List[str]] = None,
        # Set an alternative MD configuration input
        md_config : Optional[list] = None,
        # Reference MD directory
        # Project functions which require structure or trajectory will use the ones from the reference MD
        # If no reference is passed then the first directory is used
        reference_md_index : Optional[int] = None,        
        # Input populations and transitions (MSM only)
        populations_filepath : str = DEFAULT_POPULATIONS_FILENAME,
        transitions_filepath : str = DEFAULT_TRANSITIONS_FILENAME,
        # Processing and analysis instructions
        filter_selection : Union[bool, str] = False,
        pbc_selection : Optional[str] = None,
        cg_selection : Optional[str] = None,
        image : bool = False,
        fit : bool = False,
        translation : List[float] = [0, 0, 0],
        mercy : Union[ List[str], bool ] = [],
        trust : Union[ List[str], bool ] = [],
        pca_analysis_selection : str = PROTEIN_AND_NUCLEIC_BACKBONE,
        pca_fit_selection : str = PROTEIN_AND_NUCLEIC_BACKBONE,
        rmsd_cutoff : float = DEFAULT_RMSD_CUTOFF,
        interaction_cutoff : float = DEFAULT_INTERACTION_CUTOFF,
        interactions_auto : Optional[str] = None,
        # Set it we must download just a few frames instead of the whole trajectory
        sample_trajectory : Optional[int] = None,
    ):
        # Save input parameters
        self.directory = remove_final_slash(directory)
        self.database_url = database_url
        self.accession = accession
        # Set the project URL in case we have the required data
        self.remote = None
        if self.database_url and self.accession:
            self.remote = Remote(self.database_url, self.accession)

        # Set the inputs file
        # Set the expected default name in case there is no inputs file since it may be downloaded
        self._inputs_file = File(self.pathify(DEFAULT_INPUTS_FILENAME))
        # If there is an input filepath then use it
        if inputs_filepath:
            self._inputs_file = File(inputs_filepath)
        # Otherwise guess the inputs file using the accepted filenames
        else:
            for filename in ACCEPTED_INPUT_FILENAMES:
                inputs_file = File(filename)
                if inputs_file.exists:
                    self._inputs_file = inputs_file
                    break
        # Set the input topology file
        # Note that even if the input topology path is passed we do not check it exists
        # Never forget we can donwload some input files from the database on the fly
        self.input_topology_filepath = input_topology_filepath
        self._input_topology_file = None
        # Input structure and trajectory filepaths
        # Do not parse them to files yet, let this to the MD class
        self.input_structure_filepath = input_structure_filepath
        self.input_trajectory_filepaths = input_trajectory_filepaths

        # Make sure the new MD configuration (-md) was not passed as well as old MD inputs (-mdir, -stru, -traj)
        if md_config and (md_directories or input_structure_filepath or input_trajectory_filepaths):
            raise InputError('MD configurations (-md) is not compatible with old MD inputs (-mdir, -stru, -traj)')
        # Save the MD configurations
        self.md_config = md_config
        # Make sure MD configuration has the correct format
        if self.md_config:
            # Make sure all MD configurations have at least 3 values each
            for mdc in self.md_config:
                if len(mdc) < 3:
                    raise InputError('Wrong MD configuration: the patter is -md <directory> <structure> <trajectory> <trajectory 2> ...')
            # Make sure there are no duplictaed MD directories
            md_directories = [ mdc[0] for mdc in self.md_config ]
            if len(md_directories) > len(set(md_directories)):
                raise InputError('There are duplicated MD directories')

        # Input populations and transitions for MSM
        self.populations_filepath = populations_filepath
        self._populations_file = File(self.populations_filepath)
        self.transitions_filepath = transitions_filepath
        self._transitions_file = File(self.transitions_filepath)

        # Set the processed topology filepath, which depends on the input topology filename
        # Note that this file is different from the standard topology, although it may be standard as well
        self._topology_filepath = None
        self._topology_file = None

        # Set the standard topology file
        self._standard_topology_file = None

        # Set the MD directories
        self._md_directories = md_directories
        # Check input MDs are correct to far
        if self._md_directories:
            self.check_md_directories()

        # Set the reference MD
        self._reference_md = None
        self._reference_md_index = reference_md_index

        # Set the rest of inputs
        # Note that the filter selection variable is not handled here at all
        # This is just pased to the filtering function which knows how to handle the default
        self.filter_selection = filter_selection
        # PBC selection may come from the console or from the inputs
        self._input_pbc_selection = pbc_selection
        self._input_cg_selection = cg_selection
        self.image = image
        self.fit = fit
        self.translation = translation
        self.mercy = mercy
        # Fix the mercy input, if needed
        # If a boolean is passed instead of a list then we set its corresponding value
        if type(mercy) == bool:
            if mercy:
                self.mercy = AVAILABLE_FAILURES
            else:
                self.mercy = []
        self.trust = trust
        # Fix the trust input, if needed
        # If a boolean is passed instead of a list then we set its corresponding value
        if type(trust) == bool:
            if trust:
                self.trust = AVAILABLE_CHECKINGS
            else:
                self.trust = []
        self.pca_analysis_selection = pca_analysis_selection
        self.pca_fit_selection = pca_fit_selection
        self.rmsd_cutoff = rmsd_cutoff
        self.interaction_cutoff = interaction_cutoff
        self.sample_trajectory = sample_trajectory
        self.interactions_auto = interactions_auto
        # Set the inputs, where values from the inputs file will be stored
        self._inputs = None

        # Other values which may be found/calculated on demand
        self._pbc_selection = None
        self._pbc_residues = None
        self._cg_selection = None
        self._cg_residues = None
        self._safe_bonds = None
        self._charges = None
        self._topology_reader = None
        self._dihedrals = None
        self._populations = None
        self._transitions = None
        self._pdb_ids = None
        self._pdb_references = None
        self._protein_map = None
        self._ligand_map = None
        self._lipid_map = None
        self._membrane_map = None
        self._residue_map = None
        self._mds = None
        self._universe = None

        # Force a couple of extraordinary files which is generated if atoms are resorted
        self.resorted_bonds_file = File(self.pathify(RESORTED_BONDS_FILENAME))
        self.resorted_charges_file = File(self.pathify(RESORTED_CHARGES_FILENAME))

        # Set a new entry for the register
        # This is useful to track previous workflow runs and problems
        register_filepath = self.pathify(REGISTER_FILENAME)
        register_file = File(register_filepath)
        self.register = Register(register_file)
        # Save also warnings apart since they are to be used as an input for metadata tasks
        self.warnings = self.register.warnings

        # Set the cache
        cache_filepath = self.pathify(CACHE_FILENAME)
        cache_file = File(cache_filepath)
        self.cache = Cache(cache_file)

        # Set tasks whose output is to be overwritten
        self.overwritables = set()

    def __repr__ (self):
        return 'Project'

    # This function is able to find its caller "self" function
    # Then it finds its associated label in the requestables
    def _get_task (self) -> str:
        caller_data = sys._getframe().f_back
        caller_name = caller_data.f_code.co_name
        caller_func = getattr(self, caller_name).__func__
        return inverted_requestables[caller_func]

    # Given a filename or relative path, add the project directory path at the beginning
    def pathify (self, filename_or_relative_path : str) -> str:
        return self.directory + '/' + filename_or_relative_path

    # Check MD directories to be right
    # If there is any problem then directly raise an input error
    def check_md_directories (self):
        # Check there is at least one MD
        if len(self._md_directories) < 1:
            raise InputError('There must be at least one MD')
        # Check there are not duplicated MD directories
        if len(set(self._md_directories)) != len(self._md_directories):
            raise InputError('There are duplicated MD directories')

    # Set a function to get MD directories
    def get_md_directories (self) -> list:
        # If MD directories are already declared then return them
        if self._md_directories:
            return self._md_directories
        # Otherwise use the default MDs
        self._md_directories = []
        # Use the MDs from the inputs file when available
        if self.is_inputs_file_available() and self.input_mds:
            for input_md in self.input_mds:
                # Get the directory according to the inputs
                directory = input_md.get(MD_DIRECTORY, None)
                if directory:
                    check_directory(directory)
                # If no directory is specified in the inputs then guess it from the MD name
                else:
                    name = input_md['name']
                    if not name:
                        name = 'unnamed'
                    directory = name_2_directory(name)
                self._md_directories.append(directory)
        # Otherwise, guess MD directories by checking which directories include a register file
        else:
            available_directories = sorted(next(walk(self.directory))[1])
            for directory in available_directories:
                if exists(directory + '/' + REGISTER_FILENAME):
                    self._md_directories.append(directory)
            # If we found no MD directory then it means MDs were never declared before
            if len(self._md_directories) == 0:
                raise InputError('Impossible to know which are the MD directories. '
                    'You can either declare them using the "-mdir" option or by providing an inputs file')
        self.check_md_directories()
        return self._md_directories
    md_directories = property(get_md_directories, None, None, "MD directories (read only)")

    # Set the reference MD index
    def get_reference_md_index (self) -> int:
        # If we are already have a value then return it
        if self._reference_md_index:
            return self._reference_md_index
        # Otherwise we must find the reference MD index
        # If the inputs file is available then it must declare the reference MD index
        if self.is_inputs_file_available():
            self._reference_md_index = self.get_input('mdref')
        # Otherwise we simply set the first MD as the reference and warn the user about this
        if self._reference_md_index == None:
            warn('No reference MD was specified. The first MD will be used as reference.')
            self._reference_md_index = 0
        return self._reference_md_index
    reference_md_index = property(get_reference_md_index, None, None, "Reference MD index (read only)")

    # Set the reference MD
    def get_reference_md (self) -> int:
        # If we are already have a value then return it
        if self._reference_md:
            return self._reference_md
        # Otherwise we must find the reference MD
        self._reference_md = self.mds[self.reference_md_index]
        return self._reference_md
    reference_md = property(get_reference_md, None, None, "Reference MD (read only)")

    # Setup the MDs
    def get_mds (self) -> list:
        # If MDs are already declared then return them
        if self._mds:
            return self._mds
        # Now instantiate a new MD for each declared MD and save the reference MD
        self._mds = []
        # New system with MD configurations (-md)
        if self.md_config:
            for n, config in enumerate(self.md_config, 1):
                md = MD(
                    project = self, number = n, directory = config[0],
                    input_structure_filepath = config[1],
                    input_trajectory_filepaths = config[2:],
                )
                self._mds.append(md)
        # Old system (-mdir, -stru -traj)
        else:
            for n, md_directory in enumerate(self.md_directories, 1):
                md = MD(
                    project = self, number = n, directory = md_directory,
                    input_structure_filepath = self.input_structure_filepath,
                    input_trajectory_filepaths = self.input_trajectory_filepaths,
                )
                self._mds.append(md)
        return self._mds
    mds = property(get_mds, None, None, "Available MDs (read only)")

    # Check input files exist when their filenames are read
    # If they do not exist then try to download them
    # If the download is not possible then raise an error

    # Inputs filename ------------

    def is_inputs_file_available (self) -> bool:
        """Set a function to check if inputs file is available.
        Note that asking for it when it is not available will lead to raising an input error."""
        # If name is not declared then it is impossible to reach it
        if not self._inputs_file:
            return False
        # If the file already exists then it is available
        if self._inputs_file.exists:
            return True
        # If it does not exist but it may be downloaded then it is available
        if self.remote:
            return True
        return False

    def get_inputs_file (self) -> File:
        """Set a function to load the inputs file"""
        # There must be an inputs filename
        if not self._inputs_file:
            raise InputError('Not defined inputs filename')
        # If the file already exists then we are done
        if self._inputs_file.exists:
            return self._inputs_file
        # Try to download it
        # If we do not have the required parameters to download it then we surrender here
        if not self.remote:
            raise InputError(f'Missing inputs file "{self._inputs_file.filename}"')
        # Download the inputs json file if it does not exists
        self.remote.download_inputs_file(self._inputs_file)
        return self._inputs_file
    inputs_file = property(get_inputs_file, None, None, "Inputs filename (read only)")

    # Topology filename ------------

    
    def guess_input_topology_filepath (self) -> Optional[str]:
        """If there is not input topology filepath, we try to guess it among the files in the project directory.
        Note that if we can download from the remote then we must check the remote available files as well."""
        # Find the first supported topology file according to its name and format
        def find_first_accepted_topology_filename (available_filenames : List[str]) -> Optional[str]:
            for filename in available_filenames:
                # Make sure it is a valid topology file candidate
                # i.e. topology.xxx
                filename_splits = filename.split('.')
                if len(filename_splits) != 2 or filename_splits[0] != 'topology':
                    continue
                # Then make sure its format is among the accepted topology formats
                extension = filename_splits[1]
                format = EXTENSION_FORMATS[extension]
                if format in ACCEPTED_TOPOLOGY_FORMATS:
                    return filename
            return None
        # First check among the local available files
        local_files = list_files(self.directory)
        accepted_topology_filename = find_first_accepted_topology_filename(local_files)
        if accepted_topology_filename:
            return self.pathify(accepted_topology_filename)
        # In case we did not find a topology among the local files, repeat the process with the remote files
        if self.remote:
            remote_files = self.remote.available_files
            accepted_topology_filename = find_first_accepted_topology_filename(remote_files)
            if accepted_topology_filename:
                return self.pathify(accepted_topology_filename)
        # If no actual topology is to be found then try with the standard topology instead
        # Check if the standard topology file is available
        # Note that we do not use standard_topology_file property to avoid generating it at this point
        standard_topology_filepath = self.pathify(STANDARD_TOPOLOGY_FILENAME)
        standard_topology_file = File(standard_topology_filepath)
        if standard_topology_file.exists:
            return standard_topology_filepath
        # If not we may also try to download the standard topology
        if self.remote:
            self.remote.download_standard_topology(standard_topology_file)
            return standard_topology_filepath
        # DEPRECATED: Find if the raw charges file is present as a last resource
        if exists(RAW_CHARGES_FILENAME):
            return RAW_CHARGES_FILENAME
        # If we did not find any valid topology filepath at this point then return None
        return None

    
    def get_input_topology_filepath (self) -> Optional[str]:
        """Get the input topology filepath from the inputs or try to guess it.
        If the input topology filepath is a 'no' flag then we consider there is no topology at all
        So far we extract atom charges and atom bonds from the topology file
        In this scenario we can keep working but there are some consecuences:
        1 - Analysis using atom charges such as 'energies' will be skipped
        2 - The standard topology file will not include atom charges
        3 - Bonds will be guessed"""
        if type(self.input_topology_filepath) == str and self.input_topology_filepath.lower() in { 'no', 'not', 'na' }:
            return MISSING_TOPOLOGY
        # Set a function to parse possible glob notation
        def parse (filepath : str) -> str:
            # If there is no glob pattern then just return the string as is
            if not is_glob(filepath):
                return filepath
            # If there is glob pattern then parse it
            parsed_filepaths = glob(filepath)
            if len(parsed_filepaths) == 0:
                # Warn the user in case it was trying to use glob syntax to donwload remote files
                if self.remote:
                    warn('Spread syntax is not supported to download remote files')
                raise InputError(f'No topologies found with "{filepath}"')
            if len(parsed_filepaths) > 1:
                raise InputError(f'Multiple topologies found with "{filepath}": {", ".join(parsed_filepaths)}')
            return parsed_filepaths[0]
        # If this value was passed through command line then it would be set as the internal value already
        if self.input_topology_filepath:
            return parse(self.input_topology_filepath)
        # Check if the inputs file has the value
        if self.is_inputs_file_available():
            # Get the input value, whose key must exist
            inputs_value = self.get_input('input_topology_filepath')
            # If there is a valid input then use it
            if inputs_value:
                return parse(inputs_value)
        # Otherwise we must guess which is the topology file
        guess = self.guess_input_topology_filepath()
        if guess:
            return guess
        # If nothing worked then surrender
        raise InputError('Missing input topology file path. Please provide a topology file using the "-top" argument.\n' +
            '  Note that you may run the workflow without a topology file. To do so, use the "-top no" argument.\n' +
            '  However this has implications since we usually mine atom charges and bonds from the topology file.\n' +
            '  Some analyses such us the interaction energies will be skiped')

    def get_input_topology_file (self) -> Optional[File]:
        """Get the input topology file.
        If the file is not found try to download it."""
        # If we already have a value then return it
        if self._input_topology_file != None:
            return self._input_topology_file
        # Set the input topology filepath
        input_topology_filepath = self.get_input_topology_filepath()
        # If the input filepath is None then it menas we must proceed without a topology
        if input_topology_filepath == MISSING_TOPOLOGY:
            self._input_topology_file = MISSING_TOPOLOGY
            return self._input_topology_file
        # If no input is passed then we check the inputs file
        # Set the file
        self._input_topology_file = File(input_topology_filepath)
        # If the file already exists then we are done
        if self._input_topology_file.exists:
            return self._input_topology_file
        # Try to download it
        # If we do not have the required parameters to download it then we surrender here
        if not self.remote:
            raise InputError(f'Missing input topology file "{self._input_topology_file.filename}"')
        # Otherwise, try to download it using the files endpoint
        # Note that this is not usually required
        self.remote.download_file(self._input_topology_file)
        # In case the topology is a '.top' file we consider it is a Gromacs topology
        # It may come with additional itp files we must download as well
        if self._input_topology_file.format == 'top':
            # Find available .itp files and download each of them
            itp_filenames = [filename for filename in self.remote.available_files if filename[-4:] == '.itp']
            for itp_filename in itp_filenames:
                itp_filepath = self.pathify(itp_filename)
                itp_file = File(itp_filepath)
                self.remote.download_file(itp_file)
        return self._input_topology_file
    input_topology_file = property(get_input_topology_file, None, None, "Input topology file (read only)")

    # Input structure filename ------------
    def get_input_structure_file (self) -> File:
        """Get the input structure filename."""
        # When calling this function make sure all MDs have the file or try to download it
        return self.reference_md._input_structure_file
    input_structure_file = property(get_input_structure_file, None, None, "Input structure filename for each MD (read only)")

    # Input trajectory filename ------------

    def get_input_trajectory_files (self) -> List[File]:
        """Get the input trajectory filename(s) from the inputs.
        If file(s) are not found try to download it."""
        return self.reference_md._input_trajectory_files
    input_trajectory_files = property(get_input_trajectory_files, None, None, "Input trajectory filenames for each MD (read only)")

    # Populations filename ------------

    def get_populations_file (self) -> File:
        """Get the MSM equilibrium populations filename."""
        if not self.get_file(self._populations_file):
            return None
        return self._populations_file
    populations_file = property(get_populations_file, None, None, "MSM equilibrium populations filename (read only)")

    # Transitions filename ------------

    def get_transitions_file (self) -> Optional[str]:
        """Get the MSM transition probabilities filename."""
        if not self.get_file(self._transitions_file):
            return None
        return self._transitions_file
    transitions_file = property(get_transitions_file, None, None, "MSM transition probabilities filename (read only)")

    # ---------------------------------

    # Check if a file exists
    # If not, try to download it from the database
    # If the file is not found in the database it is fine, we do not even warn the user
    # Note that nowadays this function is used to get populations and transitions files, which are not common
    def get_file (self, target_file : File) -> bool:
        return self.reference_md.get_file(target_file)

    # Input file values -----------------------------------------

    # First of all set input themselves

    # Get inputs
    def get_inputs (self) -> dict:
        # If inputs are already loaded then return them
        if self._inputs:
            return self._inputs
        # Otherwise, load inputs from the inputs file
        inputs_data = None
        if self.inputs_file.format == 'json':
            inputs_data = load_json(self.inputs_file.path)
        elif self.inputs_file.format == 'yaml':
            inputs_data = load_yaml(self.inputs_file.path)
        else:
            raise InputError('Input file format is not supported. Please use json or yaml files.')
        if not inputs_data:
            raise InputError('Input file is empty')
        self._inputs = inputs_data
        # Legacy fixes
        old_pdb_ids = self._inputs.get('pdbIds', None)
        if old_pdb_ids:
            self._inputs['pdb_ids'] = old_pdb_ids
        # Finally return the updated inputs
        return self._inputs
    inputs = property(get_inputs, None, None, "Inputs from the inputs file (read only)")

    # Then set getters for every value in the inputs file

    # Get a specific 'input' value
    # Handle a possible missing keys
    def get_input (self, name: str):
        value = self.inputs.get(name, MISSING_INPUT_EXCEPTION)
        # If we had a value then return it
        if value != MISSING_INPUT_EXCEPTION:
            return value
        # If the field is not specified in the inputs file then set a defualt value
        default_value = DEFAULT_INPUT_VALUES.get(name, None)
        # Warn the user about this
        warn(f'Missing input "{name}" -> Using default value: {default_value}')
        return default_value

    # Set a function to get a specific 'input' value by its key/name
    # Note that we return the getter function but we do not call it just yet
    def input_getter (name : str):
        def getter (self):
            return self.get_input(name)
        return getter

    # Assign the getters
    input_interactions = property(input_getter('interactions'), None, None, "Interactions to be analyzed (read only)")
    forced_references = property(input_getter('forced_references'), None, None, "Uniprot IDs to be used first when aligning protein sequences (read only)")
    input_pdb_ids = property(input_getter('pdb_ids'), None, None, "Protein Data Bank IDs used for the setup of the system (read only)")
    input_type = property(input_getter('type'), None, None, "Set if its a trajectory or an ensemble (read only)")
    input_mds = property(input_getter('mds'), None, None, "Input MDs configuration (read only)")
    input_ligands = property(input_getter('ligands'), None, None, "Input ligand references (read only)")
    
    # PBC selection may come from the console or from the inputs file
    # Console has priority over the inputs file
    def get_input_pbc_selection (self) -> Optional[str]:
        # If we have an internal value then return it
        if self._input_pbc_selection:
            return self._input_pbc_selection
        # As an exception, we avoid asking for the inputs file if it is not available
        # This input is required for some early processing steps where we do not need the inputs file for anything else
        if not self.is_inputs_file_available():
            return None
        # Otherwise, find it in the inputs
        # Get the input value, whose key must exist
        self._input_pbc_selection = self.get_input('pbc_selection')
        return self._input_pbc_selection
    input_pbc_selection = property(get_input_pbc_selection, None, None, "Selection of atoms which are still in periodic boundary conditions (read only)")

    # CG selection may come from the console or from the inputs file
    # Console has priority over the inputs file
    def get_input_cg_selection (self) -> Optional[str]:
        # If we have an internal value then return it
        if self._input_cg_selection:
            return self._input_cg_selection
        # As an exception, we avoid asking for the inputs file if it is not available
        # This input is required for some early processing steps where we do not need the inputs file for anything else
        if not self.is_inputs_file_available():
            return None
        # Otherwise, find it in the inputs
        # Get the input value, whose key must exist
        self._input_cg_selection = self.get_input('cg_selection')
        return self._input_cg_selection
    input_cg_selection = property(get_input_cg_selection, None, None, "Selection of atoms which are not acutal atoms but Coarse Grained beads (read only)")

    # Set additional values infered from input values

    def check_is_time_dependent (self) -> bool:
        """Set if MDs are time dependent."""
        if self.input_type == 'trajectory':
            return True
        elif self.input_type == 'ensemble':
            return False
        raise InputError('Not supported input type value: ' + self.input_type)
    is_time_dependent = property(check_is_time_dependent, None, None, "Check if trajectory frames are time dependent (read only)")

    # Processed files ----------------------------------------------------

    # Set the expected output topology filename given the input topology filename
    # Note that topology formats are conserved
    def inherit_topology_filename (self) -> Optional[str]:
        if self.input_topology_file == MISSING_TOPOLOGY:
            return None
        filename = self.input_topology_file.filename
        if not filename:
            return None
        if filename == RAW_CHARGES_FILENAME:
            return filename
        standard_format = self.input_topology_file.format
        return 'topology.' + standard_format

    def get_topology_filepath (self) -> str:
        """Get the processed topology file path."""
        # If we have a stored value then return it
        if self._topology_filepath:
            return self._topology_filepath
        # Otherwise we must find it
        self._topology_filepath = self.inherit_topology_filename()
        return self._topology_filepath
    topology_filepath = property(get_topology_filepath, None, None, "Topology file path (read only)")

    def get_topology_file (self) -> str:
        """Get the processed topology file."""
        # If we have a stored value then return it
        # This means we already found or generated this file
        if self._topology_file != None:
            return self._topology_file
        # If the file already exists then we are done
        self._topology_file = File(self.topology_filepath) if self.topology_filepath != None else MISSING_TOPOLOGY
        # Run the processing logic
        self.reference_md.process_input_files()
        # Now that the file is sure to exist we return it
        return self._topology_file
    topology_file = property(get_topology_file, None, None, "Topology file (read only)")

    # Get the processed structure from the reference MD
    def get_structure_file (self) -> str:
        return self.reference_md.structure_file
    structure_file = property(get_structure_file, None, None, "Structure filename from the reference MD (read only)")

    # Get the processed trajectory from the reference MD
    def get_trajectory_file (self) -> str:
        return self.reference_md.trajectory_file
    trajectory_file = property(get_trajectory_file, None, None, "Trajectory filename from the reference MD (read only)")

    # ---------------------------------------------------------------------------------
    # Others values which may be found/calculated and files to be generated on demand
    # ---------------------------------------------------------------------------------

    # Parsed structure from reference MD
    def get_structure (self) -> 'Structure':
        return self.reference_md.structure
    structure = property(get_structure, None, None, "Parsed structure from the reference MD (read only)")

    # Indices of residues in periodic boundary conditions
    def get_pbc_residues (self) -> List[int]:
        return self.reference_md.pbc_residues
    pbc_residues = property(get_pbc_residues, None, None, "Indices of residues in periodic boundary conditions (read only)")

    # Indices of residues in coarse grain
    def get_cg_residues (self) -> List[int]:
        return self.reference_md.cg_residues
    cg_residues = property(get_cg_residues, None, None, "Indices of residues in coarse grain (read only)")


     # Safe bonds
    def get_safe_bonds (self) -> List[List[int]]:
        # If we already have a stored value then return it
        # WARNING: Do not remove the self.topology_file checking
        # Note that checking if the topology file exists triggers all the processing logic
        # The processing logic is able to set the internal safe bonds value as well so this avoids repeating the process
        # Besides it generates the resorted files, if needed
        if self.topology_file and self._safe_bonds:
            return self._safe_bonds
        # If we have a resorted file then use it
        # Note that this is very excepcional
        if self.resorted_bonds_file.exists:
            print('Using resorted safe bonds')
            self._safe_bonds = load_json(self.resorted_bonds_file.path)
            return self._safe_bonds
        # Set if stable bonds have to be checked
        must_check_stable_bonds = STABLE_BONDS_FLAG not in self.trust
        # If this analysis has been already passed then we can trust structure bonds
        if self.register.tests.get(STABLE_BONDS_FLAG, None) == True:
            must_check_stable_bonds = False
        # Otherwise we must find safe bonds value
        # This should only happen if we are working with already processed files
        self._safe_bonds = find_safe_bonds(
            input_topology_file=self.topology_file,
            input_structure_file=self.structure_file,
            input_trajectory_file=self.trajectory_file,
            must_check_stable_bonds=must_check_stable_bonds,
            snapshots=self.reference_md.snapshots,
            structure=self.structure,
        )
        return self._safe_bonds
    safe_bonds = property(get_safe_bonds, None, None, "Atom bonds to be trusted (read only)")

    # Atom charges
    def get_charges (self) -> List[float]:
        # If we already have a stored value then return it
        # WARNING: Do not remove the self.topology_file checking
        # Note that checking if the topology file exists triggers all the processing logic
        # The processing logic is able to set the internal atom charges value as well so this avoids repeating the process
        # Besides it generates the resorted files, if needed
        if self.topology_file and self._charges:
            return self._charges
        # If we have a resorted file then use it
        # Note that this is very excepcional
        if self.resorted_charges_file.exists:
            print('Using resorted atom charges')
            self._charges = load_json(self.resorted_charges_file.path)
            return self._charges
        # Otherwise we must find the value
        self._charges = get_charges(self.topology_file)
        return self._charges
    charges = property(get_charges, None, None, "Atom charges (read only)")

    # Topolody data reader
    def get_topology_reader (self) -> 'Topology':
        # If we already have a stored value then return it
        if self._topology_reader: return self._topology_reader
        # Instantiate the topology reader
        self._topology_reader = Topology(self.topology_file)
        return self._topology_reader
    topology_reader = property(get_topology_reader, None, None, "Topology reader (read only)")

    # Dihedrals data
    def get_dihedrals (self) -> List[dict]:
        # If we already have a stored value then return it
        if self._dihedrals: return self._dihedrals
        # Calculate the dihedrals otherwise
        self._dihedrals = self.topology_reader.get_dihedrals_data()
        return self._dihedrals
    dihedrals = property(get_dihedrals, None, None, "Topology dihedrals (read only)")

    # Equilibrium populations from a MSM
    def get_populations (self) -> Optional[List[float]]:
        # If we already have a stored value then return it
        if self._populations:
            return self._populations
        # Otherwise we must find the value
        if not self.populations_file:
            return None
        self._populations = read_file(self.populations_file)
        return self._populations
    populations = property(get_populations, None, None, "Equilibrium populations from a MSM (read only)")

    # Transition probabilities from a MSM
    def get_transitions (self) -> Optional[List[List[float]]]:
        # If we already have a stored value then return it
        if self._transitions:
            return self._transitions
        # Otherwise we must find the value
        if not self.transitions_file:
            return None
        self._transitions = read_file(self.transitions_file)
        return self._transitions
    transitions = property(get_transitions, None, None, "Transition probabilities from a MSM (read only)")

    # Tested and standarized PDB ids
    def get_pdb_ids (self) -> List[str]:
        # If we already have a stored value then return it
        if self._pdb_ids != None:
            return self._pdb_ids
        # Otherwise test and standarize input PDB ids
        self._pdb_ids = []
        # If there is no input pdb ids (may be None) then stop here
        if not self.input_pdb_ids:
            return []
        # Iterate input PDB ids
        for input_pdb_id in self.input_pdb_ids:
            # First make sure this is a PDB id
            if not re.match(PDB_ID_FORMAT, input_pdb_id):
                raise InputError(f'Input PDB id "{input_pdb_id}" does not look like a PDB id')
            # Make letters upper
            pdb_id = input_pdb_id.upper()
            self._pdb_ids.append(pdb_id)
        return self._pdb_ids
    pdb_ids = property(get_pdb_ids, None, None, "Tested and standarized PDB ids (read only)")

    # Prepare the PDB references file to be uploaded to the database
    get_pdb_references = Task('pdbs', 'Prepare PDB references',
        prepare_pdb_references, output_filename = PDB_REFERENCES_FILENAME)
    pdb_references_file = get_pdb_references.get_output_file

    # Map the structure aminoacids sequences against the Uniprot reference sequences
    get_protein_map = Task('protmap', 'Protein residues mapping',
        generate_protein_mapping, output_filename=PROTEIN_REFERENCES_FILENAME)
    protein_map = property(get_protein_map, None, None, "Protein residues mapping (read only)")

    # Define the output file of the protein mapping including protein references
    get_protein_references_file = get_protein_map.get_output_file
    protein_references_file = property(get_protein_references_file, None, None, "File including protein refereces data mined from UniProt (read only)")

    # Get chain references
    get_chain_references = Task('chains', 'Chain references',
        prepare_chain_references, output_filename = OUTPUT_CHAINS_FILENAME)

    # Get the ligand residues mapping
    get_ligand_map = Task('ligmap', 'Ligand residues mapping',
        generate_ligand_mapping, output_filename = LIGAND_REFERENCES_FILENAME)
    ligand_map = property(get_ligand_map, None, None, "Ligand references (read only)")

    # Define the output file of the ligand mapping including ligand references
    get_ligand_references_file = get_ligand_map.get_output_file
    ligand_references_file = property(get_ligand_references_file, None, None, "File including ligand refereces data mined from PubChem (read only)")

<<<<<<< HEAD
    # Get mapping of residues in the membrane
    get_membrane_map = Task('membranes', 'Membrane mapping',
        generate_membrane_mapping, output_filename=MEMBRANE_MAPPING_FILENAME) 
=======
    def get_lipid_map (self) -> List[dict]:
        # If we already have a stored value then return it
        if self._lipid_map:
            return self._lipid_map
        # Get the task name
        task = self._get_task()
        # Check if this dependency is to be overwriten
        must_overwrite = task in self.overwritables
        # Update the overwritables so this is not remade further in the same run
        self.overwritables.discard(task)
        # Set the lipid mapping file
        lipid_map_filepath = self.pathify(LIPID_REFERENCES_FILENAME)
        lipid_map_file = File(lipid_map_filepath)
        # If the file already exists then send it
        if lipid_map_file.exists and not must_overwrite:
            self._lipid_map =  load_json(lipid_map_file.path)
        else:
            self._lipid_map = generate_lipid_references(
                structure = self.structure,
                universe = self.universe,
            )   
        if self._lipid_map is None or len(self._lipid_map) == 0:
            print('No lipids available. Related analyses will be skipped.')
        return self._lipid_map
    lipid_map = property(get_lipid_map, None, None, "Lipid mapping (read only)")

        # Define the output file of the lipid mapping including lipid references
    def get_lipid_references_file (self) -> File:
        # Set the lipid references file
        lipid_references_filepath = self.pathify(LIPID_REFERENCES_FILENAME)
        lipid_references_file = File(lipid_references_filepath)
        # Ask for the map thus producing the requested output file
        # WARNING: We must always run the map, no matter if the file already exists
        # WARNING: There could be a pending overwrite to run
        # WARNING: Also note that if it was run already it won't run again
        self.get_lipid_map()
        return lipid_references_file
    lipid_references_file = property(get_lipid_references_file, None, None, "File including lipid references data mined from PubChem (read only)")

    def get_membrane_map (self) -> List[dict]:
        """Get mapping of residues in the membrane."""
        # If we already have a stored value then return it
        if self._membrane_map:
            return self._membrane_map
        # Get the task name
        task = self._get_task()
        # Check if this dependency is to be overwriten
        must_overwrite = task in self.overwritables
        # Update the overwritables so this is not remade further in the same run
        self.overwritables.discard(task)
        # Set the membrane mapping file
        mem_map_filepath = self.pathify(MEMBRANE_MAPPING_FILENAME)
        mem_map_file = File(mem_map_filepath)
        # If the file already exists then send it
        if mem_map_file.exists and not must_overwrite:
            self._membrane_map =  load_json(mem_map_file.path)
        else:
            self._membrane_map = generate_membrane_mapping(
                lipid_map = self.lipid_map,
                structure_file=self.structure_file,
                universe = self.universe,
                output_membrane_filepath = mem_map_file.path,
            )   
        if self._membrane_map is None or self._membrane_map['n_mems'] == 0:
            print('No membrane available. Related analyses will be skipped.')
        return self._membrane_map
>>>>>>> b746689c
    membrane_map = property(get_membrane_map, None, None, "Membrane mapping (read only)")

    # Build the residue map from both proteins and ligands maps
    # This is formatted as both the standard topology and metadata producers expect them
    get_residue_map = Task('resmap', 'Residue mapping', generate_residue_mapping)
    residue_map = property(get_residue_map, None, None, "Residue map (read only)")

    # Get interaction types
    get_interaction_types = Task('intertypes', 'Finding interaction types', find_interaction_types)
    interaction_types = property(get_interaction_types, None, None, "Interaction types (read only)")

    # Prepare the project metadata file to be upload to the database
    prepare_metadata = Task('pmeta', 'Prepare project metadata',
        prepare_project_metadata, output_filename=OUTPUT_METADATA_FILENAME)

    # Prepare the standard topology file to be uploaded to the database
    prepare_standard_topology = Task('stopology', 'Standard topology file',
        generate_topology, output_filename = STANDARD_TOPOLOGY_FILENAME)
    get_standard_topology_file = prepare_standard_topology.get_output_file
    standard_topology_file = property(get_standard_topology_file, None, None, "Standard topology filename (read only)")

    # Prepare a screenshot of the system to be uploaded to the database
    # Note that the get_screenshot function returns output but this output is not used here
    # This outputs is used by other functions which use the get_screenshot function as well
    get_screenshot_filename = Task('screenshot', 'Screenshot file',
        get_screenshot, output_filename = OUTPUT_SCREENSHOT_FILENAME)
    screenshot_filename = property(get_screenshot_filename, None, None, "Screenshot filename (read only)")

    def get_MDAnalysis_Universe (self):
        if self._universe:
            return self._universe
        # Check the topology has charges or the code further will fail
        topology_data = load_json(self.standard_topology_file.absolute_path)

        assert self.standard_topology_file.extension == 'json', 'Input topology file must be in json format: ' + \
            self.standard_topology_file.extension
        
        mda_top = to_MDAnalysis_topology(self.standard_topology_file.absolute_path)
        self._universe = Universe(mda_top, self.structure_file.absolute_path)
        return self._universe
    universe = property(get_MDAnalysis_Universe, None, None, "MDAnalysis Universe object (read only)")

# AUXILIAR FUNCTIONS ---------------------------------------------------------------------------

# Set a function to read a file which may be in differen formats
# DANI: En cuanto se concrete el formato de los markov esta función no hará falta
def read_file (target_file : File) -> dict:
    # Get the file format
    file_format = target_file.filename.split('.')[-1]
    # Read numpy files
    if file_format == 'npy':
        return numpy.load(target_file.path)
    # Read JSON files
    if file_format == 'json':
        return load_json(target_file.path)

# Set a function to convert an MD name into an equivalent MD directory
def name_2_directory (name : str) -> str:
    # Replace white spaces with underscores
    directory = name.replace(' ', '_')
    # Remove problematic characters
    for character in FORBIDDEN_DIRECTORY_CHARACTERS:
        directory = directory.replace(character, '')
    return directory

def check_directory (directory : str) -> str:
    """Check for problematic characters in a directory path."""
    # Remove problematic characters
    for character in FORBIDDEN_DIRECTORY_CHARACTERS:
        if character in directory:
            raise InputError(f'Directory path "{directory}" includes the forbidden character "{character}"')

def directory_2_name (directory : str) -> str:
    """Convert an MD directory into an equivalent MD name."""
    # Remove a possible starting './'
    # Replace white spaces with underscores
    name = directory.split('/')[-1].replace('_', ' ')
    return name

def remove_final_slash (directory : str) -> str:
    """Remove the final slash if exists since it may cause 
    problems when recognizing input directories."""
    if directory[-1] == '/':
        return directory[:-1]
    return directory

# Project input files
project_input_files = {
    'itopology': Project.get_input_topology_file,
    'inputs': Project.get_inputs_file,
    'populations': Project.get_populations_file,
    'transitions': Project.get_transitions_file
}
# MD input files
md_input_files = {
    'istructure': MD.get_input_structure_file,
    'itrajectory': MD.get_input_trajectory_files
}
# Both project and MD input files
input_files = { **project_input_files, **md_input_files }

# Project processed files
project_processed_files = {
    'topology': Project.get_topology_file
}
# MD processed files
md_processed_files = {
    'structure': MD.get_structure_file,
    'trajectory': MD.get_trajectory_file
}
# Both project and MD processed files
processed_files = { **project_processed_files, **md_processed_files }

# Project requestable tasks
project_requestables = {
    **project_input_files,
    **project_processed_files,
<<<<<<< HEAD
=======
    'pdbs': Project.get_pdb_references,
    'mapping': Project.get_protein_map,
    'ligands': Project.get_ligand_map,
    'lipids': Project.get_lipid_map,
    'screenshot': Project.get_screenshot_filename,
    'stopology': Project.get_standard_topology_file,
    'pmeta': Project.get_metadata_file,
    'chains': Project.get_chain_references,
    'membranes': Project.get_membrane_map, 
>>>>>>> b746689c
}
# Add available tasks to project requestables
for callable in vars(Project).values():
    if isinstance(callable, Task): project_requestables[callable.flag] = callable
# MD requestable tasks
md_requestables = {
    **md_input_files,
    **md_processed_files,
}
# Add available tasks to project requestables
for callable in vars(MD).values():
    if isinstance(callable, Task): md_requestables[callable.flag] = callable
# Requestables for the console
# Note that this constant is global
requestables.update({ **project_requestables, **md_requestables })
# Inverted requestables for every function to know which is its 'label'
inverted_requestables.update({ v: k for k, v in requestables.items() })

# Set groups of dependencies to be requested together using only one flag
DEPENDENCY_FLAGS = {
    'download': list(input_files.keys()),
    'setup': list(processed_files.keys()),
    'network': [ 'mapping', 'ligands', 'chains', 'pdbs', 'membrane' ],
    'minimal': [ 'pmeta', 'mdmeta', 'stopology' ],
<<<<<<< HEAD
    'interdeps': [ 'inter', 'pairwise', 'hbonds', 'energies', 'perres', 'clusters' ]
=======
    'interdeps': [ 'interactions', 'pairwise', 'hbonds', 'energies', 'perres', 'clusters', 'dist' ]
>>>>>>> b746689c
}

# Set the default analyses to be run when no task is specified
DEFAULT_ANALYSES = ['clusters', 'dist', 'energies', 'hbonds', 'pca', 'pockets',
    'rgyr', 'rmsds', 'perres', 'pairwise', 'rmsf', 'sas', 'tmscore', 'density',
    'thickness', 'apl', 'lorder', 'linter']

# The actual main function
def workflow (
    # Project parameters
    project_parameters : dict = {},
    # The actual workflow parameters
    # The working directory
    working_directory : str = '.',
    # Download only
    download : bool = False,
    # Download and correct only
    setup : bool = False,
    # Run only specific analyses/processes
    include : Optional[List[str]] = None,
    # Run everything but specific analyses/processes
    exclude : Optional[List[str]] = None,
    # Overwrite already existing output files
    overwrite : Optional[ Union[ List[str], bool ] ] = None,
):

    # Check there are not input errors

    # Include and exclude are not compatible
    # This is to protect the user to do something which makes not sense
    if include and exclude:
        raise InputError('Include (-i) and exclude (-e) are not compatible. Use one of these options.')

    # Make sure the working directory exists
    if not exists(working_directory):
        raise InputError(f'Working directory "{working_directory}" does not exist')

    # Make sure the working directory is actually a directory
    if not isdir(working_directory):
        raise InputError(f'Working directory "{working_directory}" is actually not a directory')

    # Move the current directory to the working directory
    chdir(working_directory)
    current_directory_name = getcwd().split('/')[-1]
    print(f'\n{CYAN_HEADER}Running workflow for project at {current_directory_name}{COLOR_END}')

    # Initiate the project project
    project = Project(**project_parameters)
    print(f'  {len(project.mds)} MDs are to be run')

    # Set the tasks to be run
    tasks = None
    # If the download argument is passed then just make sure input files are available
    if download:
        warn('The "-d" or "--download" argument is deprecated. Please use "-i download" instead.')
        tasks = list(input_files.keys())
    # If the setup argument is passed then just process input files
    elif setup:
        warn('The "-s" or "--setup" argument is deprecated. Please use "-i setup" instead.')
        tasks = list(processed_files.keys())
    # If the include argument then add only the specified tasks to the list
    elif include and len(include) > 0:
        tasks = [ *include ]
        # Find for special flags among included
        for flag, dependencies, in DEPENDENCY_FLAGS.items():
            if flag not in tasks: continue
            # If the flag is found then remove it and write the corresponding dependencie instead
            # Make sure not to duplicate a dependency if it was already included
            tasks.remove(flag)
            for dep in dependencies:
                if dep in tasks: continue
                tasks.append(dep)
    # Set the default tasks otherwise
    else:
        tasks = [
            # Project tasks
            'stopology',
            'screenshot',
            'pmeta',
            'pdbs',
            'chains',
            # MD tasks
            'mdmeta',
            'inter',
            *DEFAULT_ANALYSES,
        ]
        # If the exclude parameter was passed then remove excluded tasks from the default tasks
        if exclude and len(exclude) > 0:
            tasks = [ name for name in tasks if name not in exclude ]

    # If the user requested to overwrite something, make sure it is in the tasks list

    # Update the overwritable variable with the requested overwrites
    overwritables = set()
    if overwrite:
        # If the overwrite argument is simply true then add all requestables to the overwritable
        if type(overwrite) == bool:
            for task in tasks:
                overwritables.add(task)
        # If the overwrite argument is a list of tasks then iterate them
        elif type(overwrite) == list:
            for task in overwrite:
                # Make sure the task to be overwriten is among the tasks to be run
                if task not in tasks:
                    raise InputError(f'Task "{task}" is to be overwriten but it is not in the tasks list. Either include it or do not exclude it')
                # Add it to the global variable
                overwritables.add(task)
        else: raise ValueError('Not supported overwrite type')

    # Get project tasks
    project_tasks = [ task for task in tasks if task in project_requestables ]
    # Get the MD tasks
    md_tasks = [ task for task in tasks if task in md_requestables ]

    # Set project overwritables
    project.overwritables = set([ task for task in project_tasks if task in overwritables ])
    # Set MD overwrittables
    # Note that this must be done before running project tasks
    # Some project tasks rely in MD tasks
    for md in project.mds:
        md.overwritables = set([ task for task in md_tasks if task in overwritables ])

    # Run the project tasks now
    for task in project_tasks:
        # Get the function to be called and call it
        getter = requestables[task]
        getter(project)

    # If there are no MD tasks then we are done already
    if len(md_tasks) == 0:
        print("Finished!")
        return

    # Now iterate over the different MDs
    for md in project.mds:
        print(f'\n{CYAN_HEADER} Processing MD at {md.directory}{COLOR_END}')
        # Run the MD tasks
        for task in md_tasks:
            # Get the function to be called and call it
            getter = requestables[task]
            getter(md)

        # Remove gromacs backups and other trash files from this MD
        remove_trash(md.directory)

    # Remove gromacs backups and other trash files from the project
    remove_trash(project.directory)

    print("Done!")<|MERGE_RESOLUTION|>--- conflicted
+++ resolved
@@ -11,11 +11,7 @@
 import re
 import numpy
 from glob import glob
-<<<<<<< HEAD
 from inspect import getfullargspec
-=======
-from MDAnalysis import Universe
->>>>>>> b746689c
 
 # Constants
 from model_workflow.utils.constants import *
@@ -51,7 +47,6 @@
 from model_workflow.tools.generate_pdb_references import prepare_pdb_references
 from model_workflow.tools.residue_mapping import generate_residue_mapping
 from model_workflow.tools.generate_map import generate_protein_mapping
-from model_workflow.tools.generate_lipid_references import generate_lipid_references
 from model_workflow.tools.generate_membrane_mapping import generate_membrane_mapping
 from model_workflow.tools.generate_topology import generate_topology
 from model_workflow.tools.get_charges import get_charges
@@ -63,26 +58,6 @@
 from model_workflow.tools.fix_gromacs_masses import fix_gromacs_masses
 from model_workflow.tools.check_inputs import check_inputs
 
-<<<<<<< HEAD
-=======
-# Import local utils
-#from model_workflow.utils.httpsf import mount
-from model_workflow.utils.auxiliar import InputError, MISSING_TOPOLOGY
-from model_workflow.utils.auxiliar import warn, load_json, load_yaml, list_files
-from model_workflow.utils.auxiliar import is_glob, parse_glob, glob_filename, purge_glob
-from model_workflow.utils.register import Register
-from model_workflow.utils.cache import Cache
-from model_workflow.utils.conversions import convert
-from model_workflow.utils.structures import Structure
-from model_workflow.utils.topologies import Topology
-from model_workflow.utils.file import File
-from model_workflow.utils.remote import Remote
-from model_workflow.utils.pyt_spells import get_frames_count, get_pytraj_trajectory
-from model_workflow.utils.selections import Selection
-from model_workflow.utils.topology_converter import to_MDAnalysis_topology
-from model_workflow.utils.type_hints import *
-
->>>>>>> b746689c
 # Import local analyses
 from model_workflow.analyses.rmsds import rmsds
 from model_workflow.analyses.tmscores import tmscores
@@ -180,32 +155,49 @@
         self.use_cache = use_cache
         # Set the key used to store and retireve data in the parent and cache
         self.parent_output_key = f'_{self.flag}_task_output'
+        self.parent_output_filepath_key = f'{self.flag}_task_output_filepath'
         self.cache_output_key = f'{self.flag}_task_output'
     
-    # Get the taks stored output
-    # This output is not saved in the task itself, but in the parent
+    # Set internal functions to handle parent saved output
+    # This output is not saved in the task itself, but in the parent, because the task is static
+    def _get_parent_output (self, parent):
+        return getattr(parent, self.parent_output_key, MISSING_VALUE_EXCEPTION)
+    def _set_parent_output (self, parent, new_output):
+        return setattr(parent, self.parent_output_key, new_output)
+    def _get_parent_output_filepath (self, parent):
+        return getattr(parent, self.parent_output_filepath_key, MISSING_VALUE_EXCEPTION)
+    def _set_parent_output_filepath (self, parent, new_filepath):
+        return setattr(parent, self.parent_output_filepath_key, new_filepath)
+    # Get the task output, running the task if necessary
     def get_output (self, parent):
-        return getattr(parent, self.parent_output_key, MISSING_VALUE_EXCEPTION)
-    def set_output (self, parent, new_output):
-        return setattr(parent, self.parent_output_key, new_output)
-    output = property(get_output, set_output, None, "Task saved output")
+        # If we already have a value stored from this run then return it
+        output = self._get_parent_output(parent)
+        if output != MISSING_VALUE_EXCEPTION: return output
+        # Otherwise run the task and return the output
+        return self(parent)
+    output = property(get_output, None, None, "Task output (read only)")
     # Asking for the output file or filepath implies running the Task, then returning the file/filepath
-    def get_output_filepath (self, caller) -> str:
-        if self._output_filepath != None: return self._output_filepath
-        self(caller)
-        return self._output_filepath
-    output_filepath = property(get_output_filepath, None, None, "Output filepath once the file is produced (read only)")
-    def get_output_file (self, caller) -> str:
-        filepath = self.get_output_filepath(caller)
+    def get_output_filepath (self, parent) -> str:
+        # If we already have a filepath stored from this run then return it
+        filepath = self._get_parent_output_filepath(parent)
+        if filepath != MISSING_VALUE_EXCEPTION: return filepath
+        # Otherwise run the task and return the filepath
+        self(parent)
+        filepath = self._get_parent_output_filepath(parent)
+        if filepath != MISSING_VALUE_EXCEPTION: return filepath
+        raise ValueError(f'Task {self.flag} has no output filepath after running')
+    output_filepath = property(get_output_filepath, None, None, "Task output filepath (read only)")
+    def get_output_file (self, parent) -> str:
+        filepath = self.get_output_filepath(parent)
         return File(filepath)
-    output_file = property(get_output_file, None, None, "Output file once the file is produced (read only)")
+    output_file = property(get_output_file, None, None, "Task output file (read only)")
 
 
     # When a task is called
     def __call__(self, parent):
         # First of all check if this task has been already done in this very run
         # If so then return the stored vale
-        output = self.get_output(parent)
+        output = self._get_parent_output(parent)
         if output != MISSING_VALUE_EXCEPTION: return output
         # Process the task function arguments
         processed_args = {}
@@ -220,17 +212,19 @@
         # If so, then find if we have cached output
         if returns_output and self.use_cache:
             output = parent.cache.retrieve(self.cache_output_key, MISSING_VALUE_EXCEPTION)
-            self.set_output(parent, output)
+            self._set_parent_output(parent, output)
         # If one of the expected arguments is the output_filename then set it here
+        output_filepath = None
         writes_output_file = OUTPUT_FILEPATH_ARG in expected_arguments
         if writes_output_file:
             # The task should have a defined output file
             if not self.output_filename:
                 raise RuntimeError(f'Task {self.flag} must have an "output_filename"')
             # Set the output file path
-            self._output_filepath = parent.pathify(self.output_filename)
+            output_filepath = parent.pathify(self.output_filename)
+            self._set_parent_output_filepath(parent, output_filepath)
             # Add it to the processed args
-            processed_args[OUTPUT_FILEPATH_ARG] = self._output_filepath
+            processed_args[OUTPUT_FILEPATH_ARG] = output_filepath
             # Remove the expected argument from the list
             expected_arguments.remove(OUTPUT_FILEPATH_ARG)
         # If one of the expected arguments is the output_directory then set it here
@@ -271,21 +265,21 @@
         # If the final directory already exists then it means the task was done in a previous run
         existing_final_output = writes_output_dir and exists(final_output_directory)
         # If the output file already exists then it also means the task was done in a previous run
-        existing_output_file = writes_output_file and exists(self._output_filepath)
+        existing_output_file = writes_output_file and exists(output_filepath)
         # If we already have a cached output result
         existing_output_data = returns_output and output != MISSING_VALUE_EXCEPTION
         # If we must overwrite then purge previous outputs
         if must_overwrite:
             if existing_incomplete_output: rmtree(incomplete_output_directory)
             if existing_final_output: rmtree(final_output_directory)
-            if existing_output_file: remove(self._output_filepath)
+            if existing_output_file: remove(output_filepath)
             if existing_output_data: parent.cache.delete(self.cache_output_key)
         # If already existing output is not to be overwritten then check if it is already what we need
         else:
             # If output files/directories are expected then they must exist
             # If output data is expected then it must be cached
             satisfied_output = (not writes_output_dir or exists(final_output_directory)) \
-                and (not writes_output_file or exists(self._output_filepath)) \
+                and (not writes_output_file or exists(output_filepath)) \
                 and (not returns_output or output != MISSING_VALUE_EXCEPTION)
             # If we already have the expected output then we can skip the task at all
             if satisfied_output:
@@ -309,7 +303,7 @@
             print(f'{GREEN_HEADER}   The task is run again since the following inputs changed:{changes}{COLOR_END}')
         # Run the actual task
         output = self.func(**processed_args)
-        self.set_output(parent, output)
+        self._set_parent_output(parent, output)
         # Update the cache
         if returns_output and self.use_cache: parent.cache.update(self.cache_output_key, output)
         # Update the overwritables so this is not remade further in the same run
@@ -1903,11 +1897,9 @@
         self._pdb_references = None
         self._protein_map = None
         self._ligand_map = None
-        self._lipid_map = None
         self._membrane_map = None
         self._residue_map = None
         self._mds = None
-        self._universe = None
 
         # Force a couple of extraordinary files which is generated if atoms are resorted
         self.resorted_bonds_file = File(self.pathify(RESORTED_BONDS_FILENAME))
@@ -2566,78 +2558,9 @@
     get_ligand_references_file = get_ligand_map.get_output_file
     ligand_references_file = property(get_ligand_references_file, None, None, "File including ligand refereces data mined from PubChem (read only)")
 
-<<<<<<< HEAD
     # Get mapping of residues in the membrane
     get_membrane_map = Task('membranes', 'Membrane mapping',
         generate_membrane_mapping, output_filename=MEMBRANE_MAPPING_FILENAME) 
-=======
-    def get_lipid_map (self) -> List[dict]:
-        # If we already have a stored value then return it
-        if self._lipid_map:
-            return self._lipid_map
-        # Get the task name
-        task = self._get_task()
-        # Check if this dependency is to be overwriten
-        must_overwrite = task in self.overwritables
-        # Update the overwritables so this is not remade further in the same run
-        self.overwritables.discard(task)
-        # Set the lipid mapping file
-        lipid_map_filepath = self.pathify(LIPID_REFERENCES_FILENAME)
-        lipid_map_file = File(lipid_map_filepath)
-        # If the file already exists then send it
-        if lipid_map_file.exists and not must_overwrite:
-            self._lipid_map =  load_json(lipid_map_file.path)
-        else:
-            self._lipid_map = generate_lipid_references(
-                structure = self.structure,
-                universe = self.universe,
-            )   
-        if self._lipid_map is None or len(self._lipid_map) == 0:
-            print('No lipids available. Related analyses will be skipped.')
-        return self._lipid_map
-    lipid_map = property(get_lipid_map, None, None, "Lipid mapping (read only)")
-
-        # Define the output file of the lipid mapping including lipid references
-    def get_lipid_references_file (self) -> File:
-        # Set the lipid references file
-        lipid_references_filepath = self.pathify(LIPID_REFERENCES_FILENAME)
-        lipid_references_file = File(lipid_references_filepath)
-        # Ask for the map thus producing the requested output file
-        # WARNING: We must always run the map, no matter if the file already exists
-        # WARNING: There could be a pending overwrite to run
-        # WARNING: Also note that if it was run already it won't run again
-        self.get_lipid_map()
-        return lipid_references_file
-    lipid_references_file = property(get_lipid_references_file, None, None, "File including lipid references data mined from PubChem (read only)")
-
-    def get_membrane_map (self) -> List[dict]:
-        """Get mapping of residues in the membrane."""
-        # If we already have a stored value then return it
-        if self._membrane_map:
-            return self._membrane_map
-        # Get the task name
-        task = self._get_task()
-        # Check if this dependency is to be overwriten
-        must_overwrite = task in self.overwritables
-        # Update the overwritables so this is not remade further in the same run
-        self.overwritables.discard(task)
-        # Set the membrane mapping file
-        mem_map_filepath = self.pathify(MEMBRANE_MAPPING_FILENAME)
-        mem_map_file = File(mem_map_filepath)
-        # If the file already exists then send it
-        if mem_map_file.exists and not must_overwrite:
-            self._membrane_map =  load_json(mem_map_file.path)
-        else:
-            self._membrane_map = generate_membrane_mapping(
-                lipid_map = self.lipid_map,
-                structure_file=self.structure_file,
-                universe = self.universe,
-                output_membrane_filepath = mem_map_file.path,
-            )   
-        if self._membrane_map is None or self._membrane_map['n_mems'] == 0:
-            print('No membrane available. Related analyses will be skipped.')
-        return self._membrane_map
->>>>>>> b746689c
     membrane_map = property(get_membrane_map, None, None, "Membrane mapping (read only)")
 
     # Build the residue map from both proteins and ligands maps
@@ -2666,19 +2589,6 @@
         get_screenshot, output_filename = OUTPUT_SCREENSHOT_FILENAME)
     screenshot_filename = property(get_screenshot_filename, None, None, "Screenshot filename (read only)")
 
-    def get_MDAnalysis_Universe (self):
-        if self._universe:
-            return self._universe
-        # Check the topology has charges or the code further will fail
-        topology_data = load_json(self.standard_topology_file.absolute_path)
-
-        assert self.standard_topology_file.extension == 'json', 'Input topology file must be in json format: ' + \
-            self.standard_topology_file.extension
-        
-        mda_top = to_MDAnalysis_topology(self.standard_topology_file.absolute_path)
-        self._universe = Universe(mda_top, self.structure_file.absolute_path)
-        return self._universe
-    universe = property(get_MDAnalysis_Universe, None, None, "MDAnalysis Universe object (read only)")
 
 # AUXILIAR FUNCTIONS ---------------------------------------------------------------------------
 
@@ -2755,18 +2665,6 @@
 project_requestables = {
     **project_input_files,
     **project_processed_files,
-<<<<<<< HEAD
-=======
-    'pdbs': Project.get_pdb_references,
-    'mapping': Project.get_protein_map,
-    'ligands': Project.get_ligand_map,
-    'lipids': Project.get_lipid_map,
-    'screenshot': Project.get_screenshot_filename,
-    'stopology': Project.get_standard_topology_file,
-    'pmeta': Project.get_metadata_file,
-    'chains': Project.get_chain_references,
-    'membranes': Project.get_membrane_map, 
->>>>>>> b746689c
 }
 # Add available tasks to project requestables
 for callable in vars(Project).values():
@@ -2791,11 +2689,7 @@
     'setup': list(processed_files.keys()),
     'network': [ 'mapping', 'ligands', 'chains', 'pdbs', 'membrane' ],
     'minimal': [ 'pmeta', 'mdmeta', 'stopology' ],
-<<<<<<< HEAD
     'interdeps': [ 'inter', 'pairwise', 'hbonds', 'energies', 'perres', 'clusters' ]
-=======
-    'interdeps': [ 'interactions', 'pairwise', 'hbonds', 'energies', 'perres', 'clusters', 'dist' ]
->>>>>>> b746689c
 }
 
 # Set the default analyses to be run when no task is specified
