#!/usr/bin/env python

# This is the starter script

# Import python libraries
from os import chdir, rename, remove, walk, mkdir, getcwd
from os.path import exists, isdir, isabs, relpath
from shutil import rmtree
import sys
import io
import re
import numpy
from glob import glob
from inspect import getfullargspec

# Constants
from model_workflow.utils.constants import *

# Import local utils
# Importing constants first is important
from model_workflow.utils.constants import *
#from model_workflow.utils.httpsf import mount
from model_workflow.utils.auxiliar import InputError, MISSING_TOPOLOGY
from model_workflow.utils.auxiliar import warn, load_json, load_yaml, list_files, is_directory_empty
from model_workflow.utils.auxiliar import is_glob, parse_glob, safe_getattr
from model_workflow.utils.arg_cksum import get_cksum_id
from model_workflow.utils.register import Register
from model_workflow.utils.cache import Cache
from model_workflow.utils.structures import Structure
from model_workflow.utils.topologies import Topology
from model_workflow.utils.file import File
from model_workflow.utils.remote import Remote
from model_workflow.utils.pyt_spells import get_frames_count, get_average_structure
from model_workflow.utils.selections import Selection
from model_workflow.utils.mda_spells import get_mda_universe
from model_workflow.utils.type_hints import *

# Import local tools
from model_workflow.tools.get_first_frame import get_first_frame
from model_workflow.tools.get_bonds import find_safe_bonds, get_bonds_canonical_frame
from model_workflow.tools.process_interactions import process_interactions
from model_workflow.tools.find_interaction_types import find_interaction_types
from model_workflow.tools.generate_metadata import prepare_project_metadata, generate_md_metadata
from model_workflow.tools.generate_ligands_desc import generate_ligand_mapping
from model_workflow.tools.chains import prepare_chain_references
from model_workflow.tools.generate_pdb_references import prepare_pdb_references
from model_workflow.tools.residue_mapping import generate_residue_mapping
from model_workflow.tools.generate_map import generate_protein_mapping
from model_workflow.tools.generate_lipid_references import generate_lipid_references
from model_workflow.tools.generate_membrane_mapping import generate_membrane_mapping
from model_workflow.tools.generate_topology import generate_topology
from model_workflow.tools.get_charges import get_charges
from model_workflow.tools.remove_trash import remove_trash
from model_workflow.tools.get_screenshot import get_screenshot
from model_workflow.tools.fix_gromacs_masses import fix_gromacs_masses
from model_workflow.tools.process_input_files import process_input_files

# Import local analyses
from model_workflow.analyses.rmsds import rmsds
from model_workflow.analyses.tmscores import tmscores
from model_workflow.analyses.rmsf import rmsf
from model_workflow.analyses.rgyr import rgyr
from model_workflow.analyses.pca import pca
from model_workflow.analyses.density import density
from model_workflow.analyses.thickness import thickness
from model_workflow.analyses.area_per_lipid import area_per_lipid
from model_workflow.analyses.lipid_order import lipid_order
from model_workflow.analyses.lipid_interactions import lipid_interactions
#from model_workflow.analyses.pca_contacts import pca_contacts
from model_workflow.analyses.rmsd_per_residue import rmsd_per_residue
from model_workflow.analyses.rmsd_pairwise import rmsd_pairwise
from model_workflow.analyses.clusters import clusters_analysis
from model_workflow.analyses.distance_per_residue import distance_per_residue
from model_workflow.analyses.hydrogen_bonds import hydrogen_bonds
from model_workflow.analyses.sasa import sasa
from model_workflow.analyses.energies import energies
from model_workflow.analyses.dihedral_energies import compute_dihedral_energies
from model_workflow.analyses.pockets import pockets
from model_workflow.analyses.rmsd_check import check_trajectory_integrity
from model_workflow.analyses.helical_parameters import helical_parameters
from model_workflow.analyses.markov import markov

# Make the system output stream to not be buffered
# This is useful to make prints work on time in Slurm
# Otherwise, output logs are written after the script has fully run
# Note that this fix affects all modules and built-ins
unbuffered = io.TextIOWrapper(open(sys.stdout.fileno(), 'wb', 0), write_through=True)
sys.stdout = unbuffered

# Set a special exception for missing inputs
MISSING_INPUT_EXCEPTION = Exception('Missing input')

# Set a special exception for missing task function arguments
# This is used for easy debug when a new functions is added wrongly
MISSING_ARGUMENT_EXCEPTION = Exception('Missing argument')

# Set a special exception for when a value is missing
MISSING_VALUE_EXCEPTION = Exception('Missing value')

# Name of the argument used by all functions to know where to write output
OUTPUT_FILEPATH_ARG = 'output_filepath'
OUTPUT_DIRECTORY_ARG = 'output_directory'

# Run a fix in gromacs if not done before
# Note that this is run always at the moment the code is read, no matter the command or calling origin
fix_gromacs_masses()

# Set some variables which are filled at the end but are referred by previously defined functions
requestables = {}
inverted_requestables = {}

# Set a class to handle a generic task
# WARNING: Note that a task is static in relation to its Project/MD
# This means that all MDs share the same task and thus it can not store internal values
# Instead all its internal vallues are stored in the parent using a key name
# This is not easy to change with the curent implementation
class Task:
    def __init__ (self,
        # The task flag
        # This name is to be used by the include/exclude/overwrite arguments
        # It will also name the folder containing all analysis output
        flag : str,
        # The task nice name
        # This user-firendly name is to be used in the logs
        name : str,
        # The task function
        # Function argument names must correspond with Project/MD property names
        func : Callable,
        # The task function "additional" inputs
        # Project/MD properties are automatically sent to the function as arguments
        # However some analyses have additional arguments (e.g. frames limit, cutoffs, etc.)
        args : dict = {},
        # In case this task is to produce an output file, set here its name
        # The actual path relative to its project/MD will be set automatically
        # For those tasks which generate a directory with multiple outputs this is not necessary
        # However this may come in handy by tasks with a single file output
        # Specillay when this output file is used later in this workflow
        output_filename : Optional[str] = None,
        # Set if the returned output is to be cached
        # Note that argument values are always cached, this is not optional
        use_cache : bool = True
    ):
        # Save input arguments
        self.flag = flag
        self.name = name
        self.func = func
        self.args = args
        self.output_filename = output_filename
        self.use_cache = use_cache
        # Set the key used to store and retireve data in the parent and cache
        self.parent_output_key = f'_{self.flag}_task_output'
        self.parent_output_filepath_key = f'{self.flag}_task_output_filepath'
        self.cache_output_key = f'{self.flag}_task_output'
        self.cache_arg_cksums = f'{self.flag}_task_arg_cksums'
        # Para el arg_cksum
        self.__name__ = self.flag

    # Set internal functions to handle parent saved output
    # This output is not saved in the task itself, but in the parent, because the task is static
    def _get_parent_output (self, parent):
        return safe_getattr(parent, self.parent_output_key, MISSING_VALUE_EXCEPTION)
    def _set_parent_output (self, parent, new_output):
        return setattr(parent, self.parent_output_key, new_output)
    def _get_parent_output_filepath (self, parent):
        return safe_getattr(parent, self.parent_output_filepath_key, MISSING_VALUE_EXCEPTION)
    def _set_parent_output_filepath (self, parent, new_filepath):
        return setattr(parent, self.parent_output_filepath_key, new_filepath)
    # Get the task output, running the task if necessary
    def get_output (self, parent):
        # If we already have a value stored from this run then return it
        output = self._get_parent_output(parent)
        if output != MISSING_VALUE_EXCEPTION: return output
        # Otherwise run the task and return the output
        return self(parent)
    output = property(get_output, None, None, "Task output (read only)")
    # Asking for the output file or filepath implies running the Task, then returning the file/filepath
    def get_output_filepath (self, parent) -> str:
        # If we already have a filepath stored from this run then return it
        filepath = self._get_parent_output_filepath(parent)
        if filepath != MISSING_VALUE_EXCEPTION: return filepath
        # Otherwise run the task and return the filepath
        self(parent)
        filepath = self._get_parent_output_filepath(parent)
        if filepath != MISSING_VALUE_EXCEPTION: return filepath
        raise ValueError(f'Task {self.flag} has no output filepath after running')
    output_filepath = property(get_output_filepath, None, None, "Task output filepath (read only)")
    def get_output_file (self, parent) -> str:
        filepath = self.get_output_filepath(parent)
        return File(filepath)
    output_file = property(get_output_file, None, None, "Task output file (read only)")

    # When the task is printed, show the flag
    def __repr__ (self): return f'<Task ({self.flag})>'

    # When a task is called
    def __call__(self, parent):
        # First of all check if this task has been already done in this very run
        # If so then return the stored vale
        output = self._get_parent_output(parent)
        if output != MISSING_VALUE_EXCEPTION: return output
        # Process the task function arguments
        processed_args = {}
        # Get the task function expected arguments
        specification = getfullargspec(self.func)
        expected_arguments = specification.args
        n_default_arguments = len(specification.defaults) if specification.defaults else 0
        # Find out which arguments are optional since they have default values
        default_arguments = set(expected_arguments[::-1][:n_default_arguments])
        # If one of the expected arguments is the output_filename then set it here
        output_filepath = None
        writes_output_file = OUTPUT_FILEPATH_ARG in expected_arguments
        if writes_output_file:
            # The task should have a defined output file
            if not self.output_filename:
                raise RuntimeError(f'Task {self.flag} must have an "output_filename"')
            # Set the output file path
            output_filepath = parent.pathify(self.output_filename)
            self._set_parent_output_filepath(parent, output_filepath)
            # Add it to the processed args
            processed_args[OUTPUT_FILEPATH_ARG] = output_filepath
            # Remove the expected argument from the list
            expected_arguments.remove(OUTPUT_FILEPATH_ARG)
        # If one of the expected arguments is the output_directory then set it here
        # We will set a new directory with the flag name of the task, in the correspoding path
        # Note that while the task is beeing done the output directory has a different name
        # Thus the directory is hidden and marked as incomplete
        # The final output directory is the one without the incomplete prefix
        writes_output_dir = OUTPUT_DIRECTORY_ARG in expected_arguments
        incomplete_output_directory = None
        final_output_directory = None
        if writes_output_dir:
            # Set the output directory path
            incomplete_output_directory = parent.pathify(INCOMPLETE_PREFIX + self.flag)
            final_output_directory = incomplete_output_directory.replace(INCOMPLETE_PREFIX, '')
            # Add it to the processed args
            processed_args[OUTPUT_DIRECTORY_ARG] = incomplete_output_directory
            # Remove the expected argument from the list
            expected_arguments.remove(OUTPUT_DIRECTORY_ARG)
        # Iterate the reamining expected arguments
        for arg in expected_arguments:
            # First find the argument among the parent properties
            arg_value = self.find_arg_value(arg, parent, default_arguments)
            if arg_value == MISSING_ARGUMENT_EXCEPTION: continue
            # Add the processed argument
            processed_args[arg] = arg_value
        # Check again if the task has output already
        # It may happend that some dependencies assign output on their own
        # e.g. charges, bonds
        # If so then return the stored vale
        output = self._get_parent_output(parent)
        if output != MISSING_VALUE_EXCEPTION: return output
        # Find if we have cached output
        if self.use_cache:
            output = parent.cache.retrieve(self.cache_output_key, MISSING_VALUE_EXCEPTION)
            self._set_parent_output(parent, output)
        # Check if this dependency is to be overwriten
        forced_overwrite = self.flag in parent.overwritables
        # Get the list of inputs which have changed compared to a previous run
        # WARNING: Always get changed inputs, since this function updates the cache
        # If had_cache is false then it means this is the first time the task is ever done
        changed_inputs, had_cache, cache_cksums = self.get_changed_inputs(parent, processed_args)
        any_input_changed = len(changed_inputs) > 0
        # We must overwrite outputs either if inputs changed or if it was forced by the user
        must_overwrite = forced_overwrite or any_input_changed
        # Check if output already exists
        # If the final directory already exists then it means the task was started in a previous run
        existing_incomplete_output = writes_output_dir and exists(incomplete_output_directory)
        # If the final directory already exists then it means the task was done in a previous run
        existing_final_output = writes_output_dir and exists(final_output_directory)
        # If the output file already exists then it also means the task was done in a previous run
        existing_output_file = writes_output_file and exists(output_filepath)
        # If we already have a cached output result
        existing_output_data = output != MISSING_VALUE_EXCEPTION
        # If we must overwrite then purge previous outputs
        if must_overwrite:
            if existing_incomplete_output: rmtree(incomplete_output_directory)
            if existing_final_output: rmtree(final_output_directory)
            if existing_output_file: remove(output_filepath)
            if existing_output_data: parent.cache.delete(self.cache_output_key)
        # If already existing output is not to be overwritten then check if it is already what we need
        else:
            # If output files/directories are expected then they must exist
            # If output data is expected then it must be cached
            satisfied_output = (not writes_output_dir or exists(final_output_directory)) \
                and (not writes_output_file or exists(output_filepath)) \
                and (output != MISSING_VALUE_EXCEPTION)
            # If we already have the expected output then we can skip the task at all
            if satisfied_output:
                print(f'{GREY_HEADER}-> Task {self.flag} ({self.name}) already completed{COLOR_END}')
                return output
        # If we are at this point then we are missing some output so we must proceed to run the task
        # Use the final output directory instead of the incomplete one if exists
        # Note that we must check if it exists again since it may have been deleted since the last check
        if writes_output_dir and exists(final_output_directory):
            processed_args[OUTPUT_DIRECTORY_ARG] = final_output_directory
        # Create the incomplete output directory, if necessary
        missing_incomplete_output = writes_output_dir \
            and not exists(incomplete_output_directory) \
            and not exists(final_output_directory)
        if missing_incomplete_output: mkdir(incomplete_output_directory)
        # Finally call the function
        print(f'{GREEN_HEADER}-> Running task {self.flag} ({self.name}){COLOR_END}')
        # If the task is to be run again because an inputs changed then let the user know
        if any_input_changed and had_cache and not forced_overwrite:
            changes = ''.join([ '\n   - ' + inp for inp in changed_inputs ])
            print(f'{GREEN_HEADER}   The task is run again since the following inputs changed:{changes}{COLOR_END}')
        # Save a few internal values the task although the task is static
        # We save it right before calling the function in case the function uses this task as input
        self.changed_inputs = changed_inputs
        self.cache_cksums = cache_cksums
        # Run the actual task
        output = self.func(**processed_args)
        self._set_parent_output(parent, output)
        # Update the cache
        # Always update cache arg cksums
        parent.cache.update(self.cache_arg_cksums, cache_cksums)
        # Update cache output unless it is marked to not save it
        if self.use_cache: parent.cache.update(self.cache_output_key, output)
        # Update the overwritables so this is not remade further in the same run
        parent.overwritables.discard(self.flag)
        # As a brief cleanup, if the output directory is empty at the end, then remove it
        # Otheriwse, change the incomplete directory name to its final name
        if writes_output_dir and exists(incomplete_output_directory):
            if is_directory_empty(incomplete_output_directory): rmtree(incomplete_output_directory)
            else: rename(incomplete_output_directory, final_output_directory)
        # Now return the function result
        return output

    # Find argument values, thus running any dependency
    def find_arg_value (self, arg : str, parent : Union['Project', 'MD'], default_arguments : set):
        # Word 'task' is reserved for getting the task itself
        if arg == 'task': return self
        # Word 'self' is reserved for getting the caller Project/MD
        if arg == 'self': return parent
        # Check if the argument is an MD property
        arg_value = safe_getattr(parent, arg, MISSING_ARGUMENT_EXCEPTION)
        if arg_value != MISSING_ARGUMENT_EXCEPTION: return arg_value
        # If the parent is an MD then it may happen the property is from the Project
        if isinstance(parent, MD):
            arg_value = safe_getattr(parent.project, arg, MISSING_ARGUMENT_EXCEPTION)
            if arg_value != MISSING_ARGUMENT_EXCEPTION: return arg_value
        # If the property is missing then search among the additional arguments
        arg_value = self.args.get(arg, MISSING_ARGUMENT_EXCEPTION)
        if arg_value != MISSING_ARGUMENT_EXCEPTION: return arg_value
        # It may also happen that the argument has a default value
        # If this is the case then we can skip it
        if arg in default_arguments: return MISSING_ARGUMENT_EXCEPTION
        # NEVER FORGET: Function arguments must have the same name that the Project/MD property
        # If the argument is still missing then you programmed the function wrongly or...
        # You may have forgotten the additional argument in the task args
        raise RuntimeError(f'Function "{self.func.__name__}" from task "{self.flag}" expects argument "{arg}" but it is missing')
    
    # Find out if inputs changed regarding the last run
    def get_changed_inputs (self,
        parent : Union['Project', 'MD'],
        processed_args : dict) -> Tuple[ List[str], bool ]:
        # Get cache argument references
        cache_cksums = parent.cache.retrieve(self.cache_arg_cksums, MISSING_VALUE_EXCEPTION)
        had_cache = False if cache_cksums == MISSING_VALUE_EXCEPTION else True
        if cache_cksums == MISSING_VALUE_EXCEPTION: cache_cksums = {}
        # Check argument by argument
        # Keep a list with arguments which have changed
        unmatched_arguments = []
        for arg_name, arg_value in processed_args.items():
            # Skip the output directory argument
            # Changes in this argument are not actual changes
            if arg_name == OUTPUT_DIRECTORY_ARG: continue
            # Get the cksum from the new argument value
            new_cksum = get_cksum_id(arg_value)
            # Retrieve the cksum from the old argument value
            old_cksum = cache_cksums.get(arg_name, None)
            # Compare new and old cksums
            if new_cksum != old_cksum:
                # If we found a missmatch then add it to the list
                unmatched_arguments.append(arg_name)
                # Update the references
                cache_cksums[arg_name] = new_cksum
        return unmatched_arguments, had_cache, cache_cksums
    
# A Molecular Dynamics (MD) is the union of a structure and a trajectory
# Having this data several analyses are possible
# Note that an MD is always defined inside of a Project and thus it has additional topology and metadata
class MD:
    def __init__ (self,
        # The parent project this MD belongs to
        project : 'Project',
        # The number of the MD according to its accession
        number : int,
        # The local directory where the MD takes place
        directory : str,
        # Input structure and trajectory files
        input_structure_filepath : str,
        input_trajectory_filepaths : List[str],
    ):
        # Save the inputs
        self.project = project
        if not project:
            raise Exception('Project is mandatory to instantiate a new MD')
        # Save the MD number
        self.number = number
        # Set the MD accession and request URL
        self.accession = None
        self.remote = None
        if self.project.database_url and self.project.accession:
            self.accession = f'{self.project.accession}.{self.number}'
            self.remote = Remote(self.project.database_url, self.accession)
        # Save the directory
        # If it is an absolute then make it relative to the project
        if isabs(directory):
            # This function already removes the final slash
            self.directory = relpath(directory, self.project.directory)
        # Otherwise save it as is but just removing the final slash (if any)
        else:
            self.directory = remove_final_slash(directory)
        self.directory = self.project.pathify(self.directory)
        # If the directory does not exists then create it
        if not exists(self.directory):
            mkdir(self.directory)
        # Save the input structure filepath
        # They may be relative to the project directory (unique) or relative to the MD directory (one per MD)
        # If the path is absolute then it is considered unique
        # If the file does not exist and it is to be downloaded then it is downloaded for each MD
        # Priorize the MD directory over the project directory
        self.input_structure_filepath = input_structure_filepath
        # Set the internal variable for the input structure file, to be assigned later
        self._input_structure_file = None
        # Save the input trajectory filepaths
        self.input_trajectory_filepaths = input_trajectory_filepaths
        # Set the internal variable for the input trajectory files, to be assigned later
        self._input_trajectory_files = None

        # Processed structure and trajectory files
        self._structure_file = None
        self._trajectory_file = None

        # Other values which may be found/calculated on demand
        self._md_inputs = None
        self._structure = None

        # Tests
        self._trajectory_integrity = None

        # Set a new MD specific register
        # In case the directory is the project directory itself, use the project register
        register_filepath = self.pathify(REGISTER_FILENAME)
        register_file = File(register_filepath)
        if register_file.path == self.project.register.file.path:
            self.register = self.project.register
        else:
            self.register = Register(register_file)
        # Save also warnings apart since they are to be used as an input for metadata tasks
        self.warnings = self.register.warnings

        # Set a new MD specific cache
        # In case the directory is the project directory itself, use the project cache
        cache_filepath = self.pathify(CACHE_FILENAME)
        cache_file = File(cache_filepath)
        if cache_file.path == self.project.cache.file.path:
            self.cache = self.project.cache
        else:
            self.cache = Cache(cache_file)

        # Set tasks whose output is to be overwritten
        self.overwritables = set()

    def __repr__ (self):
        return 'MD'

    # Given a filename or relative path, add the MD directory path at the beginning
    def pathify (self, filename_or_relative_path : str) -> str:
        return self.directory + '/' + filename_or_relative_path

    # Input structure file ------------

    def get_input_structure_filepath (self) -> str:
        """Set a function to get input structure file path"""
        # Set a function to find out if a path is relative to MD directories or to the project directory
        # To do so just check if the file exists in any of those
        # In case it exists in both or none then assume it is relative to MD directory
        # Parse glob notation in the process
        def relativize_and_parse_paths (input_path : str, may_not_exist : bool = False) -> Optional[str]:
            # Check if it is an absolute path
            if isabs(input_path):
                abs_glob_parse = parse_glob(input_path)
                # If we had multiple results then we complain
                if len(abs_glob_parse) > 1:
                    raise InputError(f'Multiple structures found with "{input_path}": {", ".join(abs_glob_parse)}')
                # If we had no results then we complain
                if len(abs_glob_parse) == 0:
                    if self.remote:
                        warn('Spread syntax is not supported to download remote files')
                    raise InputError(f'No structure found with "{input_path}"')
                abs_parsed_filepath = abs_glob_parse[0]
                return abs_parsed_filepath
            # Check the MD directory
            md_relative_filepath = self.pathify(input_path)
            md_glob_parse = parse_glob(md_relative_filepath)
            if len(md_glob_parse) > 1:
                raise InputError(f'Multiple structures found with "{input_path}": {", ".join(md_glob_parse)}')
            md_parsed_filepath = md_glob_parse[0] if len(md_glob_parse) == 1 else None
            if md_parsed_filepath and File(md_parsed_filepath).exists:
                return md_parsed_filepath
            # Check the project directory
            project_relative_filepath = self.project.pathify(input_path)
            project_glob_parse = parse_glob(project_relative_filepath)
            if len(project_glob_parse) > 1:
                raise InputError(f'Multiple structures found with "{input_path}": {", ".join(project_glob_parse)}')
            project_parsed_filepath = project_glob_parse[0] if len(project_glob_parse) == 1 else None
            if project_parsed_filepath and File(project_parsed_filepath).exists:
                return project_parsed_filepath
            # At this point we can conclude the input structure file does not exist
            # If we have no paths at all then it means a glob pattern was passed and it didn't match
            # Note that if a glob pattern existed then it would mean the file actually existed
            if len(md_glob_parse) == 0 and len(project_glob_parse) == 0:
                # Warn the user in case it was trying to use glob syntax to donwload remote files
                if self.remote:
                    warn('Spread syntax is not supported to download remote files')
                raise InputError('No trajectory file was reached neither in the project directory or MD directories in path(s) ' + ', '.join(input_path))
            # If the path does not exist anywhere then we asume it will be downloaded and set it relative to the MD
            # However make sure we have a remote
            # As an exception, if the 'may not exist' flag is passed then we return the result even if there is no remote
            if not may_not_exist and not self.remote:
                raise InputError(f'Cannot find a structure file by "{input_path}" anywhere')
            return md_parsed_filepath
        # If we have a value passed through command line
        if self.input_structure_filepath:
            # Find out if it is relative to MD directories or to the project directory
            return relativize_and_parse_paths(self.input_structure_filepath)
        # If we have a value passed through the inputs file has the value
        if self.project.is_inputs_file_available():
            # Get the input value, whose key must exist
            inputs_value = self.project.get_input('input_structure_filepath')
            # If there is a valid input then use it
            if inputs_value: return relativize_and_parse_paths(inputs_value)
        # If there is not input structure then asume it is the default
        # Check the default structure file exists or it may be downloaded
        default_structure_filepath = relativize_and_parse_paths(STRUCTURE_FILENAME, may_not_exist=True)
        default_structure_file = File(default_structure_filepath)
        # AGUS: si default_structure_filepath es None, default_structure_file será un objeto File y no se puede evaluar como None
        # AGUS: de esta forma al evaluar directamente si default_structure_filepath es None, se evita el error
        if default_structure_filepath is not None:
            if default_structure_file.exists or self.remote:
                return default_structure_filepath
        # If there is not input structure anywhere then use the input topology
        # We will extract the structure from it using a sample frame from the trajectory
        # Note that topology input filepath must exist and an input error will raise otherwise
        # However if we are using the standard topology file we can not extract the PDB from it (yet)
        if self.project.input_topology_file.filename != STANDARD_TOPOLOGY_FILENAME:
            return self.project.input_topology_file.path
        # If we can not use the topology either then surrender
        raise InputError('There is not input structure at all')

    def get_input_structure_file (self) -> str:
        """Get the input pdb filename from the inputs.
        If the file is not found try to download it."""
        # If the input structure file is already defined then return it
        if self._input_structure_file:
            return self._input_structure_file
        # Otherwise we must set it
        # First set the input structure filepath
        input_structure_filepath = self.get_input_structure_filepath()
        # Now set the input structure file
        self._input_structure_file = File(input_structure_filepath)
        # If the file already exists then return it
        if self._input_structure_file.exists:
            return self._input_structure_file
        # Try to download it
        # If we do not have the required parameters to download it then we surrender here
        if not self.remote:
            raise InputError(f'Missing input structure file "{self._input_structure_file.path}"')
        # Download the structure
        # If the structure filename is the standard structure filename then use the structure endpoint instead
        if self._input_structure_file.filename == STRUCTURE_FILENAME:
            self.remote.download_standard_structure(self._input_structure_file)
        # Otherwise download the input strucutre file by its filename
        else:
            self.remote.download_file(self._input_structure_file)
        return self._input_structure_file
    input_structure_file = property(get_input_structure_file, None, None, "Input structure filename (read only)")

    # Input trajectory filename ------------

    def get_input_trajectory_filepaths (self) -> str:
        """Set a function to get input trajectory file paths."""
        # Set a function to check and fix input trajectory filepaths
        # Also relativize paths to the current MD directory and parse glob notation
        def relativize_and_parse_paths (input_paths : List[str]) -> List[str]:
            checked_paths = input_paths
            # Input trajectory filepaths may be both a list or a single string
            # However we must keep a list
            if type(checked_paths) == list:
                pass 
            elif type(checked_paths) == str:
                checked_paths = [ checked_paths ]
            else:
                raise InputError('Input trajectory filepaths must be a list of strings or a string')
            # Make sure all or none of the trajectory paths are absolute
            abs_count = sum([ isabs(path) for path in checked_paths ])
            if not (abs_count == 0 or abs_count == len(checked_paths)):
                raise InputError('All trajectory frames must be relative or absolute. Mixing is not supported')
            # Set a function to glob-parse and merge all paths
            def parse_all_glob (paths : List[str]) -> List[str]:
                parsed_paths = []
                for path in paths:
                    parsed_paths += parse_glob(path)
                return parsed_paths
            # In case trajectory paths are absolute
            if abs_count > 0:
                absolute_parsed_paths = parse_all_glob(checked_paths)
                # Check we successfully defined some trajectory file
                if len(absolute_parsed_paths) == 0:
                    # Warn the user in case it was trying to use glob syntax to donwload remote files
                    if self.remote:
                        warn('Spread syntax is not supported to download remote files')
                    raise InputError('No trajectory file was reached neither in the project directory or MD directories in path(s) ' + ', '.join(input_paths))
                return absolute_parsed_paths
            # If trajectory paths are not absolute then check if they are relative to the MD directory
            # Get paths relative to the current MD directory
            md_relative_paths = [ self.pathify(path) for path in checked_paths ]
            # In case there are glob characters we must parse the paths
            md_parsed_paths = parse_all_glob(md_relative_paths)
            # Check we successfully defined some trajectory file
            if len(md_parsed_paths) > 0:
                # If so, check at least one of the files do actually exist
                if any([ File(path).exists for path in md_parsed_paths ]):
                    return md_parsed_paths
            # If no trajectory files where found then asume they are relative to the project
            # Get paths relative to the project directory
            project_relative_paths = [ self.project.pathify(path) for path in checked_paths ]
            # In case there are glob characters we must parse the paths
            project_parsed_paths = parse_all_glob(project_relative_paths)
            # Check we successfully defined some trajectory file
            if len(project_parsed_paths) > 0:
                # If so, check at least one of the files do actually exist
                if any([ File(path).exists for path in project_parsed_paths ]):
                    return project_parsed_paths
            # At this point we can conclude the input trajectory file does not exist
            # If we have no paths at all then it means a glob pattern was passed and it didn't match
            # Note that if a glob pattern existed then it would mean the file actually existed
            if len(md_parsed_paths) == 0 and len(project_parsed_paths) == 0:
                # Warn the user in case it was trying to use glob syntax to donwload remote files
                if self.remote:
                    warn('Spread syntax is not supported to download remote files')
                raise InputError('No trajectory file was reached neither in the project directory or MD directories in path(s) ' + ', '.join(input_paths))
            # If we have a path however it may be downloaded from the database if we have a remote
            if not self.remote:
                raise InputError(f'Cannot find anywhere a trajectory file with path(s) "{", ".join(input_paths)}"')
            # In this case we set the path as MD relative
            # Note that if input path was not glob based it will be both as project relative and MD relative
            if len(md_parsed_paths) == 0: raise ValueError('This should never happen')
            return md_parsed_paths
        # If we have a value passed through command line
        if self.input_trajectory_filepaths:
            return relativize_and_parse_paths(self.input_trajectory_filepaths)
        # Check if the inputs file has the value
        if self.project.is_inputs_file_available():
            # Get the input value
            inputs_value = self.project.get_input('input_trajectory_filepaths')
            if inputs_value:
                return relativize_and_parse_paths(inputs_value)
        # If no input trajectory is passed then asume it is the default
        default_trajectory_filepath = self.pathify(TRAJECTORY_FILENAME)
        default_trajectory_file = File(default_trajectory_filepath)
        if default_trajectory_file.exists or self.remote:
            return relativize_and_parse_paths([ TRAJECTORY_FILENAME ])
        # If there is no trajectory available then we surrender
        raise InputError('There is not input trajectory at all')

    def get_input_trajectory_files (self) -> str:
        """Get the input trajectory filename(s) from the inputs.
        If file(s) are not found try to download it."""
        # If we already defined input trajectory files then return them
        if self._input_trajectory_files != None:
            return self._input_trajectory_files
        # Otherwise we must set the input trajectory files
        input_trajectory_filepaths = self.get_input_trajectory_filepaths()
        self._input_trajectory_files = [ File(path) for path in input_trajectory_filepaths ]
        # Find missing trajectory files
        missing_input_trajectory_files = []
        for trajectory_file in self._input_trajectory_files:
            if not trajectory_file.exists:
                missing_input_trajectory_files.append(trajectory_file)
        # If all files already exists then we are done
        if len(missing_input_trajectory_files) == 0:
            return self._input_trajectory_files
        # Try to download the missing files
        # If we do not have the required parameters to download it then we surrender here
        if not self.remote:
            missing_filepaths = [ trajectory_file.path for trajectory_file in missing_input_trajectory_files ]
            raise InputError('Missing input trajectory files: ' + ', '.join(missing_filepaths))
        # Download each trajectory file (ususally it will be just one)
        for trajectory_file in self._input_trajectory_files:
            # If this is the main trajectory (the usual one) then use the dedicated endpoint
            if trajectory_file.filename == TRAJECTORY_FILENAME:
                frame_selection = f'1:{self.project.sample_trajectory}:1' if self.project.sample_trajectory else None
                self.remote.download_trajectory(trajectory_file, frame_selection=frame_selection, format='xtc')
            # Otherwise, download it by its filename
            else:
                self.remote.download_file(trajectory_file)
        return self._input_trajectory_files
    input_trajectory_files = property(get_input_trajectory_files, None, None, "Input trajectory filenames (read only)")

    def get_md_inputs (self) -> dict:
        """MD specific inputs."""
        # If we already have a value stored then return it
        if self._md_inputs:
            return self._md_inputs
        # Otherwise we must find its value
        # If we have MD inputs in the inputs file then use them
        if self.project.input_mds:
            # Iterate over the different MD inputs to find out each directory
            # We must find the MD inputs whcih belong to this specific MD according to this directory
            for md in self.project.input_mds:
                # Get the directory according to the inputs
                directory = md.get(MD_DIRECTORY, None)
                if directory:
                    check_directory(directory)
                # If no directory is specified in the inputs then guess it from the MD name
                else:
                    name = md['name']
                    directory = name_2_directory(name)
                # If the directory matches then this is our MD inputs
                if directory == self.directory:
                    self._md_inputs = md
                    return self._md_inputs
        # If this MD directory has not associated inputs then it means it was forced through command line
        # We set a provisional MD inputs for it
        provisional_name = directory_2_name(self.directory)
        self._md_inputs = { 'name': provisional_name }
        return self._md_inputs

    md_inputs = property(get_md_inputs, None, None, "MD specific inputs (read only)")

    # ---------------------------------

    def get_file (self, target_file : File) -> bool:
        """Check if a file exists. If not, try to download it from the database.
        If the file is not found in the database it is fine, we do not even warn the user.
        Note that this function is used to get populations and transitions files, which are not common."""
        # If it exists we are done
        if target_file.exists:
            return True
        # Try to download the missing file
        # If we do not have the required parameters to download it then we surrender here
        if not self.remote:
            return False
        # Check if the file is among the available remote files
        # If it is no then stop here
        if target_file.filename not in self.remote.available_files:
            return False
        # Download the file
        self.remote.download_file(target_file)
        return True
    
    # Make a summary of tests and their status
    def print_tests_summary (self):
        print('Tests summary:')
        for test_name in AVAILABLE_CHECKINGS:
            test_result = self.register.tests.get(test_name, None)
            # Print things pretty
            test_nice_name = NICE_NAMES[test_name]
            test_nice_result = None
            if test_result == None:
                test_nice_result = YELLOW_HEADER + 'Not run' + COLOR_END
            elif test_result == False:
                test_nice_result = RED_HEADER + 'Failed' + COLOR_END
            elif test_result == True:
                test_nice_result = GREEN_HEADER + 'Passed' + COLOR_END
            elif test_result == 'na':
                test_nice_result = BLUE_HEADER + 'Not applicable' + COLOR_END
            else:
                raise ValueError()
            
            print(f' - {test_nice_name} -> {test_nice_result}')

    # Issue some warnings if failed or never run tests are skipped
    # This is run after processing input files
    def _issue_required_test_warnings (self):
        for test_name in AVAILABLE_CHECKINGS:
            # If test was not skipped then proceed
            if test_name not in self.project.trust: continue
            # If test passed in a previous run the proceed
            test_result = self.register.tests.get(test_name)
            if test_result == True: continue
            # If test failed in a previous run we can also proceed
            # The failing warning must be among the inherited warnings, so there is no need to add more warnings here
            if test_result == False: continue
            # If the test has been always skipped then issue a warning
            if test_result == None:
                # Remove previous warnings
                self.register.remove_warnings(test_name)
                # Get test pretty name
                test_nice_name = NICE_NAMES[test_name]
                # Issue the corresponding warning            
                self.register.add_warning(test_name, test_nice_name + ' was skipped and never run before')
                continue
            raise ValueError('Test value is not supported')

    # Processed files ----------------------------------------------------

    # Run the actual processing to generate output processed files out of input raw files
    # And by "files" I mean structure, trajectory and topology
    process_input_files = Task('inpro', 'Process input files', process_input_files)

    # Get the processed structure
    def get_structure_file (self) -> str:
        # If we have a stored value then return it
        # This means we already found or generated this file
        if self._structure_file:
            return self._structure_file
        # Set the file
        structure_filepath = self.pathify(STRUCTURE_FILENAME)
        self._structure_file = File(structure_filepath)
        # If the faith flag was passed then simply make sure the input file makes sense
        if self.project.faith:
            if self.input_structure_file != self._structure_file:
                raise InputError('Input structure file is not equal to output structure file but the "faith" flag was used.\n'
                    '  Please refrain from using the faith argument (-f) if you ignore its effect.')
            if not self.input_structure_file.exists:
                raise InputError('Input structure file does not exist but the "faith" flag was used.\n'
                    '  Please refrain from using the faith argument (-f) if you ignore its effect.')
            return self._structure_file
        # Run the processing logic
        self.process_input_files(self)
        # Now that the file is sure to exist we return it
        return self._structure_file
    structure_file = property(get_structure_file, None, None, "Structure file (read only)")

    # Get the processed trajectory
    def get_trajectory_file (self) -> str:
        # If we have a stored value then return it
        # This means we already found or generated this file
        if self._trajectory_file:
            return self._trajectory_file
        # If the file already exists then we are done
        trajectory_filepath = self.pathify(TRAJECTORY_FILENAME)
        self._trajectory_file = File(trajectory_filepath)
        # If the faith flag was passed then simply make sure the input file makes sense
        if self.project.faith:
            if len(self.input_trajectory_files) > 1:
                raise InputError('Several input trajectory files but the "faith" flag was used.\n'
                    '  Please refrain from using the faith argument (-f) if you ignore its effect.')
            sample = self.input_trajectory_files[0]
            if sample != self._trajectory_file:
                raise InputError('Input trajectory file is not equal to output trajectory file but the "faith" flag was used.\n'
                    '  Please refrain from using the faith argument (-f) if you ignore its effect.')
            if not self._trajectory_file.exists:
                raise InputError('Input trajectory file does not exist but the "faith" flag was used.\n'
                    '  Please refrain from using the faith argument (-f) if you ignore its effect.')
            return self._trajectory_file
        # Run the processing logic
        self.process_input_files(self)
        # Now that the file is sure to exist we return it
        return self._trajectory_file
    trajectory_file = property(get_trajectory_file, None, None, "Trajectory file (read only)")

    # Get the processed topology from the project
    def get_topology_file (self) -> str:
        return self.project.get_topology_file()
    topology_file = property(get_topology_file, None, None, "Topology filename from the project (read only)")

    # ---------------------------------------------------------------------------------
    # Others values which may be found/calculated and files to be generated on demand
    # ---------------------------------------------------------------------------------

    # Trajectory snapshots
    get_snapshots = Task('frames', 'Count trajectory frames', get_frames_count)
    snapshots = property(get_snapshots, None, None, "Trajectory snapshots (read only)")

    # Safe bonds
    def get_reference_bonds (self) -> List[List[int]]:
        return self.project.reference_bonds
    reference_bonds = property(get_reference_bonds, None, None, "Atom bonds to be trusted (read only)")

    # Parsed structure
    def get_structure (self) -> 'Structure':
        # If we already have a stored value then return it
        if self._structure:
            return self._structure
        # Otherwise we must set the structure
        # Make sure the structure file exists at this point
        if not self.structure_file.exists:
            raise ValueError('Trying to set standard structure but file '
                f'{self.structure_file.path} does not exist yet. Are you trying '
                'to access the standard structure before processing input files?')
        # Note that this is not only the structure class, but it also contains additional logic
        self._structure = Structure.from_pdb_file(self.structure_file.path)
        # If the stable bonds test failed and we had mercy then it is sure our structure will have wrong bonds
        # In order to make it coherent with the topology we will mine topology bonds from here and force them in the structure
        # If we fail to get bonds from topology then just go along with the default structure bonds
        if not self.register.tests.get(STABLE_BONDS_FLAG, None):
            self._structure.bonds = self.reference_bonds
        # Same procedure if we have coarse grain atoms
        elif self.cg_selection:
            self._structure.bonds = self.reference_bonds
        return self._structure
    structure = property(get_structure, None, None, "Parsed structure (read only)")

    # First frame PDB file
    get_first_frame = Task('firstframe', 'Get first frame structure',
        get_first_frame, output_filename = FIRST_FRAME_FILENAME)
    get_first_frame_file = get_first_frame.get_output_file
    first_frame_file = property(get_first_frame_file, None, None, "First frame (read only)")

    # Average structure filename
    get_average_structure = Task('average', 'Get average structure',
        get_average_structure, output_filename = AVERAGE_STRUCTURE_FILENAME)
    get_average_structure_file = get_average_structure.get_output_file
    average_structure_file = property(get_average_structure_file, None, None, "Average structure filename (read only)")

    # Produce the MD metadata file to be uploaded to the database
    prepare_metadata = Task('mdmeta', 'Prepare MD metadata',
        generate_md_metadata, output_filename=OUTPUT_METADATA_FILENAME)

    # The processed interactions
    get_processed_interactions = Task('inter', 'Interaccions processing',
        process_interactions, { 'frames_limit': 1000 })
    interactions = property(get_processed_interactions, None, None, "Processed interactions (read only)")

    # Set a function to get input values which may be MD specific
    # If the MD input is missing then we use the project input
    def input_getter (name : str):
        # Set the getter
        def getter (self):
            # Get the MD input
            value = self.md_inputs.get(name, None)
            if value != None:
                return value
            # If there is no MD input then return the project value
            return getattr(self.project, f'input_{name}')
        return getter

    # Assign the MD input getters
    input_interactions = property(input_getter('interactions'), None, None, "Interactions to be analyzed (read only)")
    input_pbc_selection = property(input_getter('pbc_selection'), None, None, "Selection of atoms which are still in periodic boundary conditions (read only)")
    input_cg_selection = property(input_getter('cg_selection'), None, None, "Selection of atoms which are not actual atoms but coarse grain beads (read only)")

    # Internal function to set PBC selection
    # It may parse the inputs file selection string if it is available or guess it otherwise
    def _set_pbc_selection (self, reference_structure : 'Structure', verbose : bool = False) -> 'Selection':
        # Otherwise we must set the PBC selection
        if verbose: print('Setting Periodic Boundary Conditions (PBC) atoms selection')
        selection_string = None
        # If there is inputs file then get the input pbc selection
        if self.project.is_inputs_file_available():
            if verbose: print(' Using selection string in the inputs file')
            selection_string = self.input_pbc_selection
        # If there is no inputs file we guess PBC atoms automatically
        else:
            if verbose: print(' No inputs file -> Selection string will be set automatically')
            selection_string = 'auto'
        # Parse the selection string using the reference structure
        parsed_selection = None
        # If the input PBC selection is 'auto' then guess it automatically
        if selection_string == 'auto':
            # To guess PBC atoms (with the current implementation) we must make sure ther eis no CG
            if reference_structure.has_cg():
                raise InputError('We can not guess PBC atoms in CG systems. Please set PBC atoms manually.\n'
                    ' Use the "-pbc" argument or set the inputs file "pbc_selection" field.')
            if verbose: print(' Guessing PBC atoms as solvent, counter ions and lipids')
            parsed_selection = reference_structure.select_pbc_guess()
        # If we have a valid input value then use it
        elif selection_string:
            if verbose: print(f' Selecting PBC atoms "{selection_string}"')
            parsed_selection = reference_structure.select(selection_string)
            if not parsed_selection:
                raise InputError(f'PBC selection "{selection_string}" selected no atoms')
        # If we have an input value but it is empty then we set an empty selection
        else:
            if verbose: print(' No PBC atoms selected')
            parsed_selection = Selection()
        # Log a few of the selected residue names
        if verbose and parsed_selection:
            print(f' Parsed PBC selection has {len(parsed_selection)} atoms')
            selected_residues = reference_structure.get_selection_residues(parsed_selection)
            selected_residue_names = list(set([ residue.name for residue in selected_residues ]))
            limit = 3 # Show a maximum of 3 residue names
            example_residue_names = ', '.join(selected_residue_names[0:limit])
            if len(selected_residue_names) > limit: example_residue_names += ', etc.'
            print('  e.g. ' + example_residue_names)
        return parsed_selection

    # Periodic boundary conditions atom selection
    def get_pbc_selection (self) -> 'Selection':
        # If we already have a stored value then return it
        if self.project._pbc_selection != None:
            return self.project._pbc_selection
        # Otherwise we must set the PBC selection
        self.project._pbc_selection = self._set_pbc_selection(self.structure)
        return self.project._pbc_selection
    pbc_selection = property(get_pbc_selection, None, None, "Periodic boundary conditions atom selection (read only)")

    # Indices of residues in periodic boundary conditions
    # WARNING: Do not inherit project pbc residues
    # WARNING: It may trigger all the processing logic of the reference MD when there is no need
    def get_pbc_residues (self) -> List[int]:
        # If we already have a stored value then return it
        if self.project._pbc_residues:
            return self.project._pbc_residues
        # If there is no inputs file then asume there are no PBC residues
        if not self.pbc_selection:
            self.project._pbc_residues = []
            return self.project._pbc_residues
        # Otherwise we parse the selection and return the list of residue indices     
        self.project._pbc_residues = self.structure.get_selection_residue_indices(self.pbc_selection)
        print(f'PBC residues "{self.input_pbc_selection}" -> {len(self.project._pbc_residues)} residues')
        return self.project._pbc_residues
    pbc_residues = property(get_pbc_residues, None, None, "Indices of residues in periodic boundary conditions (read only)")

    # Set the coare grain selection
    # DANI: Esto algún día habría que tratar de automatizarlo
    def _set_cg_selection (self, reference_structure : 'Structure', verbose : bool = False) -> 'Selection':
        if verbose: print('Setting Coarse Grained (CG) atoms selection')
        # If there is no inputs file then asum there is no CG selection
        if not self.project.is_inputs_file_available():
            if verbose: print(' No inputs file -> Asuming there is no CG at all')
            return Selection()
        # Otherwise we use the selection string from the inputs
        if verbose: print(' Using selection string in the inputs file')
        selection_string = self.input_cg_selection
        # If the selection is empty, again, assume there is no CG selection
        if not selection_string:
            if verbose: print(' Empty selection -> There is no CG at all')
            return Selection()
        # Otherwise, process it
        # If we have a valid input value then use it
        elif selection_string:
            if verbose: print(f' Selecting CG atoms "{selection_string}"')
            parsed_selection = reference_structure.select(selection_string)
        # If we have an input value but it is empty then we set an empty selection
        else:
            if verbose: print(' No CG atoms selected')
            parsed_selection = Selection()
        # Lof the parsed selection size
        if verbose: print(f' Parsed CG selection has {len(parsed_selection)} atoms')
        # Log a few of the selected residue names
        if verbose and parsed_selection:
            selected_residues = reference_structure.get_selection_residues(parsed_selection)
            selected_residue_names = list(set([ residue.name for residue in selected_residues ]))
            limit = 3 # Show a maximum of 3 residue names
            example_residue_names = ', '.join(selected_residue_names[0:limit])
            if len(selected_residue_names) > limit: example_residue_names += ', etc.'
            print('  e.g. ' + example_residue_names)
        return parsed_selection

    # Coarse grain atom selection
    def get_cg_selection (self) -> 'Selection':
        # If we already have a stored value then return it
        if self.project._cg_selection:
            return self.project._cg_selection
        # Otherwise we must set the PBC selection
        self.project._cg_selection = self._set_cg_selection(self.structure)
        return self.project._cg_selection
    cg_selection = property(get_cg_selection, None, None, "Periodic boundary conditions atom selection (read only)")

    # Indices of residues in coarse grain
    # WARNING: Do not inherit project cg residues
    # WARNING: It may trigger all the processing logic of the reference MD when there is no need
    def get_cg_residues (self) -> List[int]:
        # If we already have a stored value then return it
        if self.project._cg_residues:
            return self.project._cg_residues
        # If there is no inputs file then asume there are no cg residues
        if not self.cg_selection:
            self.project._cg_residues = []
            return self.project._cg_residues
        # Otherwise we parse the selection and return the list of residue indices     
        self.project._cg_residues = self.structure.get_selection_residue_indices(self.cg_selection)
        print(f'CG residues "{self.input_cg_selection}" -> {len(self.project._cg_residues)} residues')
        return self.project._cg_residues
    cg_residues = property(get_cg_residues, None, None, "Indices of residues in coarse grain (read only)")

    # Equilibrium populations from a MSM
    # Inherited from project
    def get_populations (self) -> List[float]:
        return self.project.populations
    populations = property(get_populations, None, None, "Equilibrium populations from a MSM (read only)")

    # Transition probabilities from a MSM
    # Inherited from project
    def get_transitions (self) -> List[List[float]]:
        return self.project.transitions
    transitions = property(get_transitions, None, None, "Transition probabilities from a MSM (read only)")

    # Residues mapping
    # Inherited from project
    def get_protein_map (self) -> dict:
        return self.project.protein_map
    protein_map = property(get_protein_map, None, None, "Residues mapping (read only)")

    # Reference frame
    # Frame to be used when representing the MD
    get_reference_frame = Task('reframe', 'Reference frame', get_bonds_canonical_frame)
    reference_frame = property(get_reference_frame, None, None, "Reference frame to be used to represent the MD (read only)")

    # ---------------------------------------------------------------------------------
    # Tests
    # ---------------------------------------------------------------------------------

    # Sudden jumps test
    def is_trajectory_integral (self) -> Optional[bool]:
        # If we already have a stored value then return it
        if self._trajectory_integrity != None:
            return self._trajectory_integrity
        # Otherwise we must find the value
        self._trajectory_integrity = check_trajectory_integrity(
            input_structure_filename = self.structure_file.path,
            input_trajectory_filename = self.trajectory_file.path,
            structure = self.structure,
            pbc_selection = self.pbc_selection,
            mercy = self.project.mercy,
            trust = self.project.trust,
            register = self.register,
            # time_length = self.time_length,
            check_selection = ALL_ATOMS,
            standard_deviations_cutoff = self.project.rmsd_cutoff,
            snapshots = self.snapshots,
        )
        return self._trajectory_integrity

    # ---------------------------------------------------------------------------------
    # Analyses
    # ---------------------------------------------------------------------------------

    # RMSDs analysis
    run_rmsds_analysis = Task('rmsds', 'RMSDs analysis',
        rmsds, { 'frames_limit': 5000 })

    # TM scores analysis
    run_tmscores_analysis = Task('tmscore', 'TM scores analysis',
        tmscores, { 'frames_limit': 200 })

    # RMSF, atom fluctuation analysis
    run_rmsf_analysis = Task('rmsf', 'Fluctuation analysis', rmsf)

    # Radius of gyration analysis
    run_rgyr_analysis = Task('rgyr', 'Radius of gyration analysis',
        rgyr, { 'frames_limit': 5000 })

    # PCA, principal component analysis
    run_pca_analysis = Task('pca', 'Principal component analysis',
        pca, { 'frames_limit': 2000, 'projection_frames': 20 })

    # PCA contacts
    # DANI: Intenta usar mucha memoria, hay que revisar
    # DANI: Puede saltar un error de imposible alojar tanta memoria
    # DANI: Puede comerse toda la ram y que al final salte un error de 'Terminado (killed)'
    # DANI: De momento me lo salto
    # DANI: Lleva mucho tiempo sin mantenerse, habrá que cambiar varias cosas al recuperarlo
    # run_pca_contacts('pcacons', 'PCA contacts', pca_contacts)

    # RMSD per residue analysis
    run_rmsd_perres_analysis = Task('perres', 'RMSD per residue analysis',
        rmsd_per_residue, { 'frames_limit': 100 })

    # RMSD pairwise
    # Perform an analysis for the overall structure and then one more analysis for each interaction
    run_rmsd_pairwise_analysis = Task('pairwise', 'RMSD pairwise',
        rmsd_pairwise, { 'frames_limit': 200, 'overall_selection': "name CA or name C5'" })

    # Run the cluster analysis
    run_clusters_analysis = Task('clusters', 'Clusters analysis',
        clusters_analysis, { 'frames_limit': 1000, 'desired_n_clusters': 20 })

    # Calculate the distance mean and standard deviation of each pair of residues
    run_dist_perres_analysis = Task('dist', 'Distance per residue',
        distance_per_residue, { 'frames_limit': 200 })

    # Hydrogen bonds
    # WARNING: the output file size depends on the number of hydrogen bonds
    # WARNING: analyses must be no heavier than 16Mb in BSON format
    # WARNING: In case of large surface interaction the output analysis may be larger than the limit
    run_hbonds_analysis = Task('hbonds', 'Hydrogen bonds analysis',
        hydrogen_bonds, { 'time_splits': 100 })

    # SASA, solvent accessible surface analysis
    run_sas_analysis = Task('sas', 'Solvent accessible surface analysis',
        sasa, { 'frames_limit': 100 })
    
    # Perform the electrostatic and vdw energies analysis for each pair of interaction agents
    run_energies_analysis = Task('energies', 'Energies analysis',
        energies, { 'frames_limit': 100 })

    # Calculate torsions and then dihedral energies for every dihedral along the trajectory
    run_dihedral_energies = Task('dihedrals', 'Dihedral energies analysis',
        compute_dihedral_energies, { 'frames_limit': 100 })

    # Perform the pockets analysis
    run_pockets_analysis = Task('pockets', 'Pockets analysis',
        pockets, { 'frames_limit': 100, 'maximum_pockets_number': 10 })

    # Helical parameters
    run_helical_analysis = Task('helical', 'Helical parameters', helical_parameters)
        
    # Markov
    run_markov_analysis = Task('markov', 'Markov', markov, { 'rmsd_selection': PROTEIN_AND_NUCLEIC })

    # Membrane density analysis
    run_density_analysis = Task('density', 'Membrane density analysis',
        density, { 'frames_limit': 1000 })

    # Membrane thickness analysis
    run_thickness_analysis = Task('thickness', 'Membrane thickness analysis',
        thickness, { 'frames_limit': 100 })

    # Area per lipid analysis
    run_apl_analysis = Task('apl', 'Membrane area per lipid analysis', area_per_lipid)

    # Calculate lipid order parameters for membranes
    run_lipid_order_analysis = Task('lorder', 'Membrane lipid order analysis',
        lipid_order, { 'frames_limit': 100 })

    # Lipid-protein interactions analysis
    run_lipid_interactions_analysis = Task('linter', 'Membrane lipid-protein interactions analysis',
        lipid_interactions, { 'frames_limit': 100 })
        
# The project is the main project
# A project is a set of related MDs
# These MDs share all or most topology and metadata
class Project:
    def __init__ (self,
        # The local directory where the project takes place
        directory : str = '.',
        # Accession of the project in the database, given that this project is already uploaded
        accession : Optional[str] = None,
        # URL to query for missing files when an accession is provided
        database_url : str = DEFAULT_API_URL,
        # A file containing a lof of inputs related to metadata, MD simulation parameters and analysis configurations
        inputs_filepath : str = None,
        # The input topology filename
        # Multiple formats are accepted but the default is our own parsed json topology
        input_topology_filepath : Optional[str] = None,
        # Input structure filepath
        # It may be both relative to the project directory or to every MD directory
        input_structure_filepath : Optional[str] = None,
        # Input trajectory filepaths
        # These files are searched in every MD directory so the path MUST be relative
        input_trajectory_filepaths : Optional[str] = None,
        # Set the different MD directories to be run
        # Each MD directory must contain a trajectory and may contain a structure
        md_directories : Optional[List[str]] = None,
        # Set an alternative MD configuration input
        md_config : Optional[list] = None,
        # Reference MD directory
        # Project functions which require structure or trajectory will use the ones from the reference MD
        # If no reference is passed then the first directory is used
        reference_md_index : Optional[int] = None,        
        # Input populations and transitions (MSM only)
        populations_filepath : str = DEFAULT_POPULATIONS_FILENAME,
        transitions_filepath : str = DEFAULT_TRANSITIONS_FILENAME,
        # Processing and analysis instructions
        filter_selection : Union[bool, str] = False,
        pbc_selection : Optional[str] = None,
        cg_selection : Optional[str] = None,
        image : bool = False,
        fit : bool = False,
        translation : List[float] = [0, 0, 0],
        mercy : Union[ List[str], bool ] = [],
        trust : Union[ List[str], bool ] = [],
        faith : bool = False,
        pca_analysis_selection : str = PROTEIN_AND_NUCLEIC_BACKBONE,
        pca_fit_selection : str = PROTEIN_AND_NUCLEIC_BACKBONE,
        rmsd_cutoff : float = DEFAULT_RMSD_CUTOFF,
        interaction_cutoff : float = DEFAULT_INTERACTION_CUTOFF,
        interactions_auto : Optional[str] = None,
        # Set it we must download just a few frames instead of the whole trajectory
        sample_trajectory : Optional[int] = None,
    ):
        # Save input parameters
        self.directory = remove_final_slash(directory)
        self.database_url = database_url
        self.accession = accession
        # Set the project URL in case we have the required data
        self.remote = None
        if self.database_url and self.accession:
            self.remote = Remote(self.database_url, self.accession)

        # Set the inputs file
        # Set the expected default name in case there is no inputs file since it may be downloaded
        self._inputs_file = File(self.pathify(DEFAULT_INPUTS_FILENAME))
        # If there is an input filepath then use it
        if inputs_filepath:
            self._inputs_file = File(inputs_filepath)
        # Otherwise guess the inputs file using the accepted filenames
        else:
            for filename in ACCEPTED_INPUT_FILENAMES:
                inputs_file = File(filename)
                if inputs_file.exists:
                    self._inputs_file = inputs_file
                    break
        # Set the input topology file
        # Note that even if the input topology path is passed we do not check it exists
        # Never forget we can donwload some input files from the database on the fly
        self.input_topology_filepath = input_topology_filepath
        self._input_topology_file = None
        # Input structure and trajectory filepaths
        # Do not parse them to files yet, let this to the MD class
        self.input_structure_filepath = input_structure_filepath
        self.input_trajectory_filepaths = input_trajectory_filepaths

        # Make sure the new MD configuration (-md) was not passed as well as old MD inputs (-mdir, -stru, -traj)
        if md_config and (md_directories or input_structure_filepath or input_trajectory_filepaths):
            raise InputError('MD configurations (-md) is not compatible with old MD inputs (-mdir, -stru, -traj)')
        # Save the MD configurations
        self.md_config = md_config
        # Make sure MD configuration has the correct format
        if self.md_config:
            # Make sure all MD configurations have at least 3 values each
            for mdc in self.md_config:
                if len(mdc) < 3:
                    raise InputError('Wrong MD configuration: the patter is -md <directory> <structure> <trajectory> <trajectory 2> ...')
            # Make sure there are no duplictaed MD directories
            md_directories = [ mdc[0] for mdc in self.md_config ]
            if len(md_directories) > len(set(md_directories)):
                raise InputError('There are duplicated MD directories')

        # Input populations and transitions for MSM
        self.populations_filepath = populations_filepath
        self._populations_file = File(self.populations_filepath)
        self.transitions_filepath = transitions_filepath
        self._transitions_file = File(self.transitions_filepath)

        # Set the processed topology filepath, which depends on the input topology filename
        # Note that this file is different from the standard topology, although it may be standard as well
        self._topology_filepath = None
        self._topology_file = None

        # Set the standard topology file
        self._standard_topology_file = None

        # Set the MD directories
        self._md_directories = md_directories
        # Check input MDs are correct to far
        if self._md_directories:
            self.check_md_directories()

        # Set the reference MD
        self._reference_md = None
        self._reference_md_index = reference_md_index

        # Set the rest of inputs
        # Note that the filter selection variable is not handled here at all
        # This is just pased to the filtering function which knows how to handle the default
        self.filter_selection = filter_selection
        # PBC selection may come from the console or from the inputs
        self._input_pbc_selection = pbc_selection
        self._input_cg_selection = cg_selection
        self.image = image
        self.fit = fit
        self.translation = translation
        self.mercy = mercy
        # Fix the mercy input, if needed
        # If a boolean is passed instead of a list then we set its corresponding value
        if type(mercy) == bool:
            if mercy:
                self.mercy = AVAILABLE_FAILURES
            else:
                self.mercy = []
        self.trust = trust
        # Fix the trust input, if needed
        # If a boolean is passed instead of a list then we set its corresponding value
        if type(trust) == bool:
            if trust:
                self.trust = AVAILABLE_CHECKINGS
            else:
                self.trust = []
        self.faith = faith
        self.pca_analysis_selection = pca_analysis_selection
        self.pca_fit_selection = pca_fit_selection
        self.rmsd_cutoff = rmsd_cutoff
        self.interaction_cutoff = interaction_cutoff
        self.sample_trajectory = sample_trajectory
        self.interactions_auto = interactions_auto
        # Set the inputs, where values from the inputs file will be stored
        self._inputs = None

        # Other values which may be found/calculated on demand
        self._pbc_selection = None
        self._pbc_residues = None
        self._cg_selection = None
        self._cg_residues = None
        self._reference_bonds = None
        self._topology_reader = None
        self._dihedrals = None
        self._populations = None
        self._transitions = None
        self._pdb_ids = None
        self._mds = None

        # Force a couple of extraordinary files which is generated if atoms are resorted
        self.resorted_bonds_file = File(self.pathify(RESORTED_BONDS_FILENAME))
        self.resorted_charges_file = File(self.pathify(RESORTED_CHARGES_FILENAME))

        # Set a new entry for the register
        # This is useful to track previous workflow runs and problems
        register_filepath = self.pathify(REGISTER_FILENAME)
        register_file = File(register_filepath)
        self.register = Register(register_file)
        # Save also warnings apart since they are to be used as an input for metadata tasks
        self.warnings = self.register.warnings

        # Set the cache
        cache_filepath = self.pathify(CACHE_FILENAME)
        cache_file = File(cache_filepath)
        self.cache = Cache(cache_file)

        # Set tasks whose output is to be overwritten
        self.overwritables = set()

    def __repr__ (self):
        return 'Project'

    # Given a filename or relative path, add the project directory path at the beginning
    def pathify (self, filename_or_relative_path : str) -> str:
        return self.directory + '/' + filename_or_relative_path

    # Check MD directories to be right
    # If there is any problem then directly raise an input error
    def check_md_directories (self):
        # Check there is at least one MD
        if len(self._md_directories) < 1:
            raise InputError('There must be at least one MD')
        # Check there are not duplicated MD directories
        if len(set(self._md_directories)) != len(self._md_directories):
            raise InputError('There are duplicated MD directories')

    # Set a function to get MD directories
    def get_md_directories (self) -> list:
        # If MD directories are already declared then return them
        if self._md_directories:
            return self._md_directories
        # Otherwise use the default MDs
        self._md_directories = []
        # Use the MDs from the inputs file when available
        if self.is_inputs_file_available() and self.input_mds:
            for input_md in self.input_mds:
                # Get the directory according to the inputs
                directory = input_md.get(MD_DIRECTORY, None)
                if directory:
                    check_directory(directory)
                # If no directory is specified in the inputs then guess it from the MD name
                else:
                    name = input_md['name']
                    if not name:
                        name = 'unnamed'
                    directory = name_2_directory(name)
                self._md_directories.append(directory)
        # Otherwise, guess MD directories by checking which directories include a register file
        else:
            available_directories = sorted(next(walk(self.directory))[1])
            for directory in available_directories:
                if exists(directory + '/' + REGISTER_FILENAME):
                    self._md_directories.append(directory)
            # If we found no MD directory then it means MDs were never declared before
            if len(self._md_directories) == 0:
                raise InputError('Impossible to know which are the MD directories. '
                    'You can either declare them using the "-mdir" option or by providing an inputs file')
        self.check_md_directories()
        return self._md_directories
    md_directories = property(get_md_directories, None, None, "MD directories (read only)")

    # Set the reference MD index
    def get_reference_md_index (self) -> int:
        # If we are already have a value then return it
        if self._reference_md_index:
            return self._reference_md_index
        # Otherwise we must find the reference MD index
        # If the inputs file is available then it must declare the reference MD index
        if self.is_inputs_file_available():
            self._reference_md_index = self.get_input('mdref')
        # Otherwise we simply set the first MD as the reference and warn the user about this
        if self._reference_md_index == None:
            warn('No reference MD was specified. The first MD will be used as reference.')
            self._reference_md_index = 0
        return self._reference_md_index
    reference_md_index = property(get_reference_md_index, None, None, "Reference MD index (read only)")

    # Set the reference MD
    def get_reference_md (self) -> int:
        # If we are already have a value then return it
        if self._reference_md:
            return self._reference_md
        # Otherwise we must find the reference MD
        self._reference_md = self.mds[self.reference_md_index]
        return self._reference_md
    reference_md = property(get_reference_md, None, None, "Reference MD (read only)")

    # Setup the MDs
    def get_mds (self) -> list:
        # If MDs are already declared then return them
        if self._mds:
            return self._mds
        # Now instantiate a new MD for each declared MD and save the reference MD
        self._mds = []
        # New system with MD configurations (-md)
        if self.md_config:
            for n, config in enumerate(self.md_config, 1):
                md = MD(
                    project = self, number = n, directory = config[0],
                    input_structure_filepath = config[1],
                    input_trajectory_filepaths = config[2:],
                )
                self._mds.append(md)
        # Old system (-mdir, -stru -traj)
        else:
            for n, md_directory in enumerate(self.md_directories, 1):
                md = MD(
                    project = self, number = n, directory = md_directory,
                    input_structure_filepath = self.input_structure_filepath,
                    input_trajectory_filepaths = self.input_trajectory_filepaths,
                )
                self._mds.append(md)
        return self._mds
    mds = property(get_mds, None, None, "Available MDs (read only)")

    # Check input files exist when their filenames are read
    # If they do not exist then try to download them
    # If the download is not possible then raise an error

    # Inputs filename ------------

    def is_inputs_file_available (self) -> bool:
        """Set a function to check if inputs file is available.
        Note that asking for it when it is not available will lead to raising an input error."""
        # If name is not declared then it is impossible to reach it
        if not self._inputs_file:
            return False
        # If the file already exists then it is available
        if self._inputs_file.exists:
            return True
        # If it does not exist but it may be downloaded then it is available
        if self.remote:
            return True
        return False

    def get_inputs_file (self) -> File:
        """Set a function to load the inputs file"""
        # There must be an inputs filename
        if not self._inputs_file:
            raise InputError('Not defined inputs filename')
        # If the file already exists then we are done
        if self._inputs_file.exists:
            return self._inputs_file
        # Try to download it
        # If we do not have the required parameters to download it then we surrender here
        if not self.remote:
            raise InputError(f'Missing inputs file "{self._inputs_file.filename}"')
        # Download the inputs json file if it does not exists
        self.remote.download_inputs_file(self._inputs_file)
        return self._inputs_file
    inputs_file = property(get_inputs_file, None, None, "Inputs filename (read only)")

    # Topology filename ------------

    
    def guess_input_topology_filepath (self) -> Optional[str]:
        """If there is not input topology filepath, we try to guess it among the files in the project directory.
        Note that if we can download from the remote then we must check the remote available files as well."""
        # Find the first supported topology file according to its name and format
        def find_first_accepted_topology_filename (available_filenames : List[str]) -> Optional[str]:
            for filename in available_filenames:
                # Make sure it is a valid topology file candidate
                # i.e. topology.xxx
                filename_splits = filename.split('.')
                if len(filename_splits) != 2 or filename_splits[0] != 'topology':
                    continue
                # Then make sure its format is among the accepted topology formats
                extension = filename_splits[1]
                format = EXTENSION_FORMATS[extension]
                if format in ACCEPTED_TOPOLOGY_FORMATS:
                    return filename
            return None
        # First check among the local available files
        local_files = list_files(self.directory)
        accepted_topology_filename = find_first_accepted_topology_filename(local_files)
        if accepted_topology_filename:
            return self.pathify(accepted_topology_filename)
        # In case we did not find a topology among the local files, repeat the process with the remote files
        if self.remote:
            remote_files = self.remote.available_files
            accepted_topology_filename = find_first_accepted_topology_filename(remote_files)
            if accepted_topology_filename:
                return self.pathify(accepted_topology_filename)
        # If no actual topology is to be found then try with the standard topology instead
        # Check if the standard topology file is available
        # Note that we do not use standard_topology_file property to avoid generating it at this point
        standard_topology_filepath = self.pathify(STANDARD_TOPOLOGY_FILENAME)
        standard_topology_file = File(standard_topology_filepath)
        if standard_topology_file.exists:
            return standard_topology_filepath
        # If not we may also try to download the standard topology
        if self.remote:
            self.remote.download_standard_topology(standard_topology_file)
            return standard_topology_filepath
        # DEPRECATED: Find if the raw charges file is present as a last resource
        if exists(RAW_CHARGES_FILENAME):
            return RAW_CHARGES_FILENAME
        # If we did not find any valid topology filepath at this point then return None
        return None

    
    def get_input_topology_filepath (self) -> Optional[str]:
        """Get the input topology filepath from the inputs or try to guess it.
        If the input topology filepath is a 'no' flag then we consider there is no topology at all
        So far we extract atom charges and atom bonds from the topology file
        In this scenario we can keep working but there are some consecuences:
        1 - Analysis using atom charges such as 'energies' will be skipped
        2 - The standard topology file will not include atom charges
        3 - Bonds will be guessed"""
        if type(self.input_topology_filepath) == str and self.input_topology_filepath.lower() in { 'no', 'not', 'na' }:
            return MISSING_TOPOLOGY
        # Set a function to parse possible glob notation
        def parse (filepath : str) -> str:
            # If there is no glob pattern then just return the string as is
            if not is_glob(filepath):
                return filepath
            # If there is glob pattern then parse it
            parsed_filepaths = glob(filepath)
            if len(parsed_filepaths) == 0:
                # Warn the user in case it was trying to use glob syntax to donwload remote files
                if self.remote:
                    warn('Spread syntax is not supported to download remote files')
                raise InputError(f'No topologies found with "{filepath}"')
            if len(parsed_filepaths) > 1:
                raise InputError(f'Multiple topologies found with "{filepath}": {", ".join(parsed_filepaths)}')
            return parsed_filepaths[0]
        # If this value was passed through command line then it would be set as the internal value already
        if self.input_topology_filepath:
            return parse(self.input_topology_filepath)
        # Check if the inputs file has the value
        if self.is_inputs_file_available():
            # Get the input value, whose key must exist
            inputs_value = self.get_input('input_topology_filepath')
            # If there is a valid input then use it
            if inputs_value:
                return parse(inputs_value)
        # Otherwise we must guess which is the topology file
        guess = self.guess_input_topology_filepath()
        if guess:
            return guess
        # If nothing worked then surrender
        raise InputError('Missing input topology file path. Please provide a topology file using the "-top" argument.\n' +
            '  Note that you may run the workflow without a topology file. To do so, use the "-top no" argument.\n' +
            '  However this has implications since we usually mine atom charges and bonds from the topology file.\n' +
            '  Some analyses such us the interaction energies will be skiped')

    def get_input_topology_file (self) -> Optional[File]:
        """Get the input topology file.
        If the file is not found try to download it."""
        # If we already have a value then return it
        if self._input_topology_file != None:
            return self._input_topology_file
        # Set the input topology filepath
        input_topology_filepath = self.get_input_topology_filepath()
        # If the input filepath is None then it menas we must proceed without a topology
        if input_topology_filepath == MISSING_TOPOLOGY:
            self._input_topology_file = MISSING_TOPOLOGY
            return self._input_topology_file
        # If no input is passed then we check the inputs file
        # Set the file
        self._input_topology_file = File(input_topology_filepath)
        # If the file already exists then we are done
        if self._input_topology_file.exists:
            return self._input_topology_file
        # Try to download it
        # If we do not have the required parameters to download it then we surrender here
        if not self.remote:
            raise InputError(f'Missing input topology file "{self._input_topology_file.filename}"')
        # Otherwise, try to download it using the files endpoint
        # Note that this is not usually required
        self.remote.download_file(self._input_topology_file)
        # In case the topology is a '.top' file we consider it is a Gromacs topology
        # It may come with additional itp files we must download as well
        if self._input_topology_file.format == 'top':
            # Find available .itp files and download each of them
            itp_filenames = [filename for filename in self.remote.available_files if filename[-4:] == '.itp']
            for itp_filename in itp_filenames:
                itp_filepath = self.pathify(itp_filename)
                itp_file = File(itp_filepath)
                self.remote.download_file(itp_file)
        return self._input_topology_file
    input_topology_file = property(get_input_topology_file, None, None, "Input topology file (read only)")

    # Input structure filename ------------
    def get_input_structure_file (self) -> File:
        """Get the input structure filename."""
        # When calling this function make sure all MDs have the file or try to download it
        return self.reference_md._input_structure_file
    input_structure_file = property(get_input_structure_file, None, None, "Input structure filename for each MD (read only)")

    # Input trajectory filename ------------

    def get_input_trajectory_files (self) -> List[File]:
        """Get the input trajectory filename(s) from the inputs.
        If file(s) are not found try to download it."""
        return self.reference_md._input_trajectory_files
    input_trajectory_files = property(get_input_trajectory_files, None, None, "Input trajectory filenames for each MD (read only)")

    # Populations filename ------------

    def get_populations_file (self) -> File:
        """Get the MSM equilibrium populations filename."""
        if not self.get_file(self._populations_file):
            return None
        return self._populations_file
    populations_file = property(get_populations_file, None, None, "MSM equilibrium populations filename (read only)")

    # Transitions filename ------------

    def get_transitions_file (self) -> Optional[str]:
        """Get the MSM transition probabilities filename."""
        if not self.get_file(self._transitions_file):
            return None
        return self._transitions_file
    transitions_file = property(get_transitions_file, None, None, "MSM transition probabilities filename (read only)")

    # ---------------------------------

    # Check if a file exists
    # If not, try to download it from the database
    # If the file is not found in the database it is fine, we do not even warn the user
    # Note that nowadays this function is used to get populations and transitions files, which are not common
    def get_file (self, target_file : File) -> bool:
        return self.reference_md.get_file(target_file)

    # Input file values -----------------------------------------

    # First of all set input themselves

    # Get inputs
    def get_inputs (self) -> dict:
        # If inputs are already loaded then return them
        if self._inputs:
            return self._inputs
        # Otherwise, load inputs from the inputs file
        inputs_data = None
        if self.inputs_file.format == 'json':
            inputs_data = load_json(self.inputs_file.path)
        elif self.inputs_file.format == 'yaml':
            inputs_data = load_yaml(self.inputs_file.path)
        else:
            raise InputError('Input file format is not supported. Please use json or yaml files.')
        if not inputs_data:
            raise InputError('Input file is empty')
        self._inputs = inputs_data
        # Legacy fixes
        old_pdb_ids = self._inputs.get('pdbIds', None)
        if old_pdb_ids:
            self._inputs['pdb_ids'] = old_pdb_ids
        # Finally return the updated inputs
        return self._inputs
    inputs = property(get_inputs, None, None, "Inputs from the inputs file (read only)")

    # Then set getters for every value in the inputs file

    # Get a specific 'input' value
    # Handle a possible missing keys
    def get_input (self, name: str):
        value = self.inputs.get(name, MISSING_INPUT_EXCEPTION)
        # If we had a value then return it
        if value != MISSING_INPUT_EXCEPTION:
            return value
        # If the field is not specified in the inputs file then set a defualt value
        default_value = DEFAULT_INPUT_VALUES.get(name, None)
        # Warn the user about this
        warn(f'Missing input "{name}" -> Using default value: {default_value}')
        return default_value

    # Set a function to get a specific 'input' value by its key/name
    # Note that we return the getter function but we do not call it just yet
    def input_getter (name : str):
        def getter (self):
            return self.get_input(name)
        return getter

    # Assign the getters
    input_interactions = property(input_getter('interactions'), None, None, "Interactions to be analyzed (read only)")
    forced_references = property(input_getter('forced_references'), None, None, "Uniprot IDs to be used first when aligning protein sequences (read only)")
    input_pdb_ids = property(input_getter('pdb_ids'), None, None, "Protein Data Bank IDs used for the setup of the system (read only)")
    input_type = property(input_getter('type'), None, None, "Set if its a trajectory or an ensemble (read only)")
    input_mds = property(input_getter('mds'), None, None, "Input MDs configuration (read only)")
    input_ligands = property(input_getter('ligands'), None, None, "Input ligand references (read only)")
    
    # PBC selection may come from the console or from the inputs file
    # Console has priority over the inputs file
    def get_input_pbc_selection (self) -> Optional[str]:
        # If we have an internal value then return it
        if self._input_pbc_selection:
            return self._input_pbc_selection
        # As an exception, we avoid asking for the inputs file if it is not available
        # This input is required for some early processing steps where we do not need the inputs file for anything else
        if not self.is_inputs_file_available():
            return None
        # Otherwise, find it in the inputs
        # Get the input value, whose key must exist
        self._input_pbc_selection = self.get_input('pbc_selection')
        return self._input_pbc_selection
    input_pbc_selection = property(get_input_pbc_selection, None, None, "Selection of atoms which are still in periodic boundary conditions (read only)")

    # CG selection may come from the console or from the inputs file
    # Console has priority over the inputs file
    def get_input_cg_selection (self) -> Optional[str]:
        # If we have an internal value then return it
        if self._input_cg_selection:
            return self._input_cg_selection
        # As an exception, we avoid asking for the inputs file if it is not available
        # This input is required for some early processing steps where we do not need the inputs file for anything else
        if not self.is_inputs_file_available():
            return None
        # Otherwise, find it in the inputs
        # Get the input value, whose key must exist
        self._input_cg_selection = self.get_input('cg_selection')
        return self._input_cg_selection
    input_cg_selection = property(get_input_cg_selection, None, None, "Selection of atoms which are not acutal atoms but Coarse Grained beads (read only)")

    # Set additional values infered from input values

    def check_is_time_dependent (self) -> bool:
        """Set if MDs are time dependent."""
        if self.input_type == 'trajectory':
            return True
        elif self.input_type == 'ensemble':
            return False
        raise InputError(f'Not supported input "type" value: {self.input_type}. It must be "trajectory" or "ensemble"')
    is_time_dependent = property(check_is_time_dependent, None, None, "Check if trajectory frames are time dependent (read only)")

    # Processed files ----------------------------------------------------

    # Set the expected output topology filename given the input topology filename
    # Note that topology formats are conserved
    def inherit_topology_filename (self) -> Optional[str]:
        if self.input_topology_file == MISSING_TOPOLOGY:
            return None
        filename = self.input_topology_file.filename
        if not filename:
            return None
        if filename == RAW_CHARGES_FILENAME:
            return filename
        standard_format = self.input_topology_file.format
        return 'topology.' + standard_format

    def get_topology_filepath (self) -> str:
        """Get the processed topology file path."""
        # If we have a stored value then return it
        if self._topology_filepath:
            return self._topology_filepath
        # Otherwise we must find it
        self._topology_filepath = self.inherit_topology_filename()
        return self._topology_filepath
    topology_filepath = property(get_topology_filepath, None, None, "Topology file path (read only)")

    def get_topology_file (self) -> str:
        """Get the processed topology file."""
        # If we have a stored value then return it
        # This means we already found or generated this file
        if self._topology_file != None:
            return self._topology_file
        # If the file already exists then we are done
        self._topology_file = File(self.topology_filepath) if self.topology_filepath != None else MISSING_TOPOLOGY
        # If the faith flag was passed then simply make sure the input file makes sense
        if self.faith:
            if self.input_topology_file != self._topology_file:
                raise InputError('Input topology file is not equal to output topology file but the "faith" flag was used.\n'
                    '  Please refrain from using the faith argument (-f) if you ignore its effect.')
            if not self.input_topology_file.exists:
                raise InputError('Input topology file does not exist but the "faith" flag was used.\n'
                    '  Please refrain from using the faith argument (-f) if you ignore its effect.')
            return self._topology_file
        # Run the processing logic
        self.reference_md.process_input_files(self.reference_md)
        # Now that the file is sure to exist we return it
        return self._topology_file
    topology_file = property(get_topology_file, None, None, "Topology file (read only)")

    # Get the processed structure from the reference MD
    def get_structure_file (self) -> str:
        return self.reference_md.structure_file
    structure_file = property(get_structure_file, None, None, "Structure filename from the reference MD (read only)")

    # Get the processed trajectory from the reference MD
    def get_trajectory_file (self) -> str:
        return self.reference_md.trajectory_file
    trajectory_file = property(get_trajectory_file, None, None, "Trajectory filename from the reference MD (read only)")

    # ---------------------------------------------------------------------------------
    # Others values which may be found/calculated and files to be generated on demand
    # ---------------------------------------------------------------------------------

    # Parsed structure from reference MD
    def get_structure (self) -> 'Structure':
        return self.reference_md.structure
    structure = property(get_structure, None, None, "Parsed structure from the reference MD (read only)")

    # Indices of residues in periodic boundary conditions
    def get_pbc_residues (self) -> List[int]:
        return self.reference_md.pbc_residues
    pbc_residues = property(get_pbc_residues, None, None, "Indices of residues in periodic boundary conditions (read only)")

    # Indices of residues in coarse grain
    def get_cg_residues (self) -> List[int]:
        return self.reference_md.cg_residues
    cg_residues = property(get_cg_residues, None, None, "Indices of residues in coarse grain (read only)")

    # Reference MD spanshots
    # Used next to the reference MD trajectory data
    def get_snaphsots (self) -> int:
        return self.reference_md.snapshots
    snapshots = property(get_snaphsots, None, None, "Reference MD snapshots (read only)")
    
    # Check if we must check stable bonds
    def get_check_stable_bonds (self) -> bool:
        # Set if stable bonds have to be checked
        must_check = STABLE_BONDS_FLAG not in self.trust
        # If this analysis has been already passed then we can trust structure bonds
        if self.register.tests.get(STABLE_BONDS_FLAG, None) == True:
            must_check = False
        return must_check
    must_check_stable_bonds = property(get_cg_residues, None, None, "Indices of residues in coarse grain (read only)")

    # Reference bonds
    get_reference_bonds = Task('refbonds', 'Reference bonds', find_safe_bonds)
    reference_bonds = property(get_reference_bonds, None, None, "Atom bonds to be trusted (read only)")

    # Atom charges
    get_charges = Task('charges', 'Getting atom charges', get_charges)
    charges = property(get_charges, None, None, "Atom charges (read only)")

    # Topolody data reader
    def get_topology_reader (self) -> 'Topology':
        # If we already have a stored value then return it
        if self._topology_reader: return self._topology_reader
        # Instantiate the topology reader
        self._topology_reader = Topology(self.topology_file)
        return self._topology_reader
    topology_reader = property(get_topology_reader, None, None, "Topology reader (read only)")

    # Dihedrals data
    def get_dihedrals (self) -> List[dict]:
        # If we already have a stored value then return it
        if self._dihedrals: return self._dihedrals
        # Calculate the dihedrals otherwise
        self._dihedrals = self.topology_reader.get_dihedrals_data()
        return self._dihedrals
    dihedrals = property(get_dihedrals, None, None, "Topology dihedrals (read only)")

    # Equilibrium populations from a MSM
    def get_populations (self) -> Optional[List[float]]:
        # If we already have a stored value then return it
        if self._populations:
            return self._populations
        # Otherwise we must find the value
        if not self.populations_file:
            return None
        self._populations = read_file(self.populations_file)
        return self._populations
    populations = property(get_populations, None, None, "Equilibrium populations from a MSM (read only)")

    # Transition probabilities from a MSM
    def get_transitions (self) -> Optional[List[List[float]]]:
        # If we already have a stored value then return it
        if self._transitions:
            return self._transitions
        # Otherwise we must find the value
        if not self.transitions_file:
            return None
        self._transitions = read_file(self.transitions_file)
        return self._transitions
    transitions = property(get_transitions, None, None, "Transition probabilities from a MSM (read only)")

    # Tested and standarized PDB ids
    def get_pdb_ids (self) -> List[str]:
        # If we already have a stored value then return it
        if self._pdb_ids != None:
            return self._pdb_ids
        # Otherwise test and standarize input PDB ids
        self._pdb_ids = []
        # If there is no input pdb ids (may be None) then stop here
        if not self.input_pdb_ids:
            return []
        # Iterate input PDB ids
        for input_pdb_id in self.input_pdb_ids:
            # First make sure this is a PDB id
            if not re.match(PDB_ID_FORMAT, input_pdb_id):
                raise InputError(f'Input PDB id "{input_pdb_id}" does not look like a PDB id')
            # Make letters upper
            pdb_id = input_pdb_id.upper()
            self._pdb_ids.append(pdb_id)
        return self._pdb_ids
    pdb_ids = property(get_pdb_ids, None, None, "Tested and standarized PDB ids (read only)")

    # Prepare the PDB references file to be uploaded to the database
    get_pdb_references = Task('pdbs', 'Prepare PDB references',
        prepare_pdb_references, output_filename = PDB_REFERENCES_FILENAME)
    pdb_references_file = get_pdb_references.get_output_file

    # Map the structure aminoacids sequences against the Uniprot reference sequences
    get_protein_map = Task('protmap', 'Protein residues mapping',
        generate_protein_mapping, output_filename=PROTEIN_REFERENCES_FILENAME)
    protein_map = property(get_protein_map, None, None, "Protein residues mapping (read only)")

    # Define the output file of the protein mapping including protein references
    get_protein_references_file = get_protein_map.get_output_file
    protein_references_file = property(get_protein_references_file, None, None, "File including protein refereces data mined from UniProt (read only)")

    # Get chain references
    get_chain_references = Task('chains', 'Chain references',
        prepare_chain_references, output_filename = OUTPUT_CHAINS_FILENAME)

    # Get the ligand residues mapping
    get_ligand_map = Task('ligmap', 'Ligand residues mapping',
        generate_ligand_mapping, output_filename = LIGAND_REFERENCES_FILENAME)
    ligand_map = property(get_ligand_map, None, None, "Ligand references (read only)")

    # Define the output file of the ligand mapping including ligand references
    get_ligand_references_file = get_ligand_map.get_output_file
    ligand_references_file = property(get_ligand_references_file, None, None, "File including ligand refereces data mined from PubChem (read only)")

    # MDAnalysis Universe object
    get_MDAnalysis_Universe = Task('mda_univ', 'MDAnalysis Universe object',
        get_mda_universe, use_cache = False)
    universe = property(get_MDAnalysis_Universe, None, None, "MDAnalysis Universe object (read only)")

    # Lipid mapping
    get_lipid_map = Task('lipmap', 'Lipid mapping',
        generate_lipid_references, output_filename = LIPID_REFERENCES_FILENAME)
    lipid_map = property(get_lipid_map, None, None, "Lipid mapping (read only)")

    # Define the output file of the lipid mapping including lipid references
    get_lipid_references_file = get_lipid_map.get_output_file
    lipid_references_file = property(get_lipid_references_file, None, None, "File including lipid references data mined from PubChem (read only)")

    # Get mapping of residues in the membrane
    get_membrane_map = Task('membranes', 'Membrane mapping',
        generate_membrane_mapping, output_filename = MEMBRANE_MAPPING_FILENAME) 
    membrane_map = property(get_membrane_map, None, None, "Membrane mapping (read only)")

    # Build the residue map from both proteins and ligands maps
    # This is formatted as both the standard topology and metadata producers expect them
    get_residue_map = Task('resmap', 'Residue mapping', generate_residue_mapping)
    residue_map = property(get_residue_map, None, None, "Residue map (read only)")

    # Get interaction types
    get_interaction_types = Task('intertypes', 'Finding interaction types', find_interaction_types)
    interaction_types = property(get_interaction_types, None, None, "Interaction types (read only)")

    # Prepare the project metadata file to be upload to the database
    prepare_metadata = Task('pmeta', 'Prepare project metadata',
        prepare_project_metadata, output_filename=OUTPUT_METADATA_FILENAME)

    # Prepare the standard topology file to be uploaded to the database
    prepare_standard_topology = Task('stopology', 'Standard topology file',
        generate_topology, output_filename = STANDARD_TOPOLOGY_FILENAME)
    get_standard_topology_file = prepare_standard_topology.get_output_file
    standard_topology_file = property(get_standard_topology_file, None, None, "Standard topology filename (read only)")

    # Prepare a screenshot of the system to be uploaded to the database
    # Note that the get_screenshot function returns output but this output is not used here
    # This outputs is used by other functions which use the get_screenshot function as well
    get_screenshot_filename = Task('screenshot', 'Screenshot file',
        get_screenshot, output_filename = OUTPUT_SCREENSHOT_FILENAME)
    screenshot_filename = property(get_screenshot_filename, None, None, "Screenshot filename (read only)")

# AUXILIAR FUNCTIONS ---------------------------------------------------------------------------

# Set a function to read a file which may be in differen formats
# DANI: En cuanto se concrete el formato de los markov esta función no hará falta
def read_file (target_file : File) -> dict:
    # Get the file format
    file_format = target_file.filename.split('.')[-1]
    # Read numpy files
    if file_format == 'npy':
        return numpy.load(target_file.path)
    # Read JSON files
    if file_format == 'json':
        return load_json(target_file.path)

# Set a function to convert an MD name into an equivalent MD directory
def name_2_directory (name : str) -> str:
    # Replace white spaces with underscores
    directory = name.replace(' ', '_')
    # Remove problematic characters
    for character in FORBIDDEN_DIRECTORY_CHARACTERS:
        directory = directory.replace(character, '')
    return directory

def check_directory (directory : str) -> str:
    """Check for problematic characters in a directory path."""
    # Remove problematic characters
    for character in FORBIDDEN_DIRECTORY_CHARACTERS:
        if character in directory:
            raise InputError(f'Directory path "{directory}" includes the forbidden character "{character}"')

def directory_2_name (directory : str) -> str:
    """Convert an MD directory into an equivalent MD name."""
    # Remove a possible starting './'
    # Replace white spaces with underscores
    name = directory.split('/')[-1].replace('_', ' ')
    return name

def remove_final_slash (directory : str) -> str:
    """Remove the final slash if exists since it may cause 
    problems when recognizing input directories."""
    if directory[-1] == '/':
        return directory[:-1]
    return directory

# Project input files
project_input_files = {
    'itopology': Project.get_input_topology_file,
    'inputs': Project.get_inputs_file,
    'populations': Project.get_populations_file,
    'transitions': Project.get_transitions_file
}
# MD input files
md_input_files = {
    'istructure': MD.get_input_structure_file,
    'itrajectory': MD.get_input_trajectory_files
}
# Both project and MD input files
input_files = { **project_input_files, **md_input_files }

# Project processed files
project_processed_files = {
    'topology': Project.get_topology_file
}
# MD processed files
md_processed_files = {
    'structure': MD.get_structure_file,
    'trajectory': MD.get_trajectory_file
}
# Both project and MD processed files
processed_files = { **project_processed_files, **md_processed_files }

# Project requestable tasks
project_requestables = {
    **project_input_files,
    **project_processed_files,
}
# Add available tasks to project requestables
for callable in vars(Project).values():
    if isinstance(callable, Task): project_requestables[callable.flag] = callable
# MD requestable tasks
md_requestables = {
    **md_input_files,
    **md_processed_files,
}
# Add available tasks to project requestables
for callable in vars(MD).values():
    if isinstance(callable, Task): md_requestables[callable.flag] = callable
# Requestables for the console
# Note that this constant is global
requestables.update({ **project_requestables, **md_requestables })
# Inverted requestables for every function to know which is its 'label'
inverted_requestables.update({ v: k for k, v in requestables.items() })

# Set groups of dependencies to be requested together using only one flag
DEPENDENCY_FLAGS = {
    'download': list(input_files.keys()),
    'setup': list(processed_files.keys()),
    'meta': ['pmeta', 'mdmeta'],
    'network': [ 'mapping', 'ligands', 'chains', 'pdbs', 'membrane' ],
    'minimal': [ 'pmeta', 'mdmeta', 'stopology' ],
<<<<<<< HEAD
    'interdeps': [ 'inter', 'pairwise', 'hbonds', 'energies', 'perres', 'clusters', 'dist' ]
=======
    'interdeps': [ 'interactions', 'pairwise', 'hbonds', 'energies', 'perres', 'clusters', 'dist' ],
    'membs': ['membranes', 'density',  'thickness', 'apl', 'lorder', 'linter']
>>>>>>> fcaa68e2
}

# Set the default analyses to be run when no task is specified
DEFAULT_ANALYSES = ['clusters', 'dist', 'energies', 'hbonds', 'pca', 'pockets',
    'rgyr', 'rmsds', 'perres', 'pairwise', 'rmsf', 'sas', 'tmscore', 'density',
    'thickness', 'apl', 'lorder', 'linter']

# The actual main function
def workflow (
    # Project parameters
    project_parameters : dict = {},
    # The actual workflow parameters
    # The working directory
    working_directory : str = '.',
    # Download only
    download : bool = False,
    # Download and correct only
    setup : bool = False,
    # Run only specific analyses/processes
    include : Optional[List[str]] = None,
    # Run everything but specific analyses/processes
    exclude : Optional[List[str]] = None,
    # Overwrite already existing output files
    overwrite : Optional[ Union[ List[str], bool ] ] = None,
):

    # Check there are not input errors

    # Include and exclude are not compatible
    # This is to protect the user to do something which makes not sense
    if include and exclude:
        raise InputError('Include (-i) and exclude (-e) are not compatible. Use one of these options.')

    # Make sure the working directory exists
    if not exists(working_directory):
        raise InputError(f'Working directory "{working_directory}" does not exist')

    # Make sure the working directory is actually a directory
    if not isdir(working_directory):
        raise InputError(f'Working directory "{working_directory}" is actually not a directory')

    # Move the current directory to the working directory
    chdir(working_directory)
    current_directory_name = getcwd().split('/')[-1]
    print(f'\n{CYAN_HEADER}Running workflow for project at {current_directory_name}{COLOR_END}')

    # Initiate the project project
    project = Project(**project_parameters)
    print(f'  {len(project.mds)} MDs are to be run')

    # Set the tasks to be run
    tasks = None
    # If the download argument is passed then just make sure input files are available
    if download:
        warn('The "-d" or "--download" argument is deprecated. Please use "-i download" instead.')
        tasks = list(input_files.keys())
    # If the setup argument is passed then just process input files
    elif setup:
        warn('The "-s" or "--setup" argument is deprecated. Please use "-i setup" instead.')
        tasks = list(processed_files.keys())
    # If the include argument then add only the specified tasks to the list
    elif include and len(include) > 0:
        tasks = [ *include ]
        # Find for special flags among included
        for flag, dependencies, in DEPENDENCY_FLAGS.items():
            if flag not in tasks: continue
            # If the flag is found then remove it and write the corresponding dependencie instead
            # Make sure not to duplicate a dependency if it was already included
            tasks.remove(flag)
            for dep in dependencies:
                if dep in tasks: continue
                tasks.append(dep)
    # Set the default tasks otherwise
    else:
        tasks = [
            # Project tasks
            'stopology',
            'screenshot',
            'pmeta',
            'pdbs',
            'chains',
            # MD tasks
            'mdmeta',
            'inter',
            *DEFAULT_ANALYSES,
        ]
        # If the exclude parameter was passed then remove excluded tasks from the default tasks
        if exclude and len(exclude) > 0:
            tasks = [ name for name in tasks if name not in exclude ]

    # If the user requested to overwrite something, make sure it is in the tasks list

    # Update the overwritable variable with the requested overwrites
    overwritables = set()
    if overwrite:
        # If the overwrite argument is simply true then add all requestables to the overwritable
        if type(overwrite) == bool:
            for task in tasks:
                overwritables.add(task)
        # If the overwrite argument is a list of tasks then iterate them
        elif type(overwrite) == list:
            for task in overwrite:
                # Make sure the task to be overwriten is among the tasks to be run
                if task not in tasks:
                    raise InputError(f'Task "{task}" is to be overwriten but it is not in the tasks list. Either include it or do not exclude it')
                # Add it to the global variable
                overwritables.add(task)
        else: raise ValueError('Not supported overwrite type')

    # Get project tasks
    project_tasks = [ task for task in tasks if task in project_requestables ]
    # Get the MD tasks
    md_tasks = [ task for task in tasks if task in md_requestables ]

    # Set project overwritables
    project.overwritables = set([ task for task in project_tasks if task in overwritables ])
    # Set MD overwrittables
    # Note that this must be done before running project tasks
    # Some project tasks rely in MD tasks
    for md in project.mds:
        md.overwritables = set([ task for task in md_tasks if task in overwritables ])

    # Run the project tasks now
    for task in project_tasks:
        # Get the function to be called and call it
        getter = requestables[task]
        getter(project)

    # If there are no MD tasks then we are done already
    if len(md_tasks) == 0:
        print("Finished!")
        return

    # Now iterate over the different MDs
    for md in project.mds:
        print(f'\n{CYAN_HEADER} Processing MD at {md.directory}{COLOR_END}')
        # Run the MD tasks
        for task in md_tasks:
            # Get the function to be called and call it
            getter = requestables[task]
            getter(md)

        # Remove gromacs backups and other trash files from this MD
        remove_trash(md.directory)

    # Remove gromacs backups and other trash files from the project
    remove_trash(project.directory)

    print("Done!")<|MERGE_RESOLUTION|>--- conflicted
+++ resolved
@@ -2160,12 +2160,8 @@
     'meta': ['pmeta', 'mdmeta'],
     'network': [ 'mapping', 'ligands', 'chains', 'pdbs', 'membrane' ],
     'minimal': [ 'pmeta', 'mdmeta', 'stopology' ],
-<<<<<<< HEAD
-    'interdeps': [ 'inter', 'pairwise', 'hbonds', 'energies', 'perres', 'clusters', 'dist' ]
-=======
     'interdeps': [ 'interactions', 'pairwise', 'hbonds', 'energies', 'perres', 'clusters', 'dist' ],
     'membs': ['membranes', 'density',  'thickness', 'apl', 'lorder', 'linter']
->>>>>>> fcaa68e2
 }
 
 # Set the default analyses to be run when no task is specified
